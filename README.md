--- conflicted
+++ resolved
@@ -54,46 +54,7 @@
 
 See [the issues page](https://github.com/AnthonyTornetta/Cosmos/issues) for the list of current features/bugs in development.
 
-<<<<<<< HEAD
 ## Release 0.0.5a - The Aesthetic Release (In Progress)
-=======
-## Release 0.0.4a (In Progress)
-- [x] Galaxy Generation
-  - [x] Stars procedurally generated in spiral-like pattern based on seed 
-    - [x] Create star
-      - [x] Light emits from star
-      - [x] Load star within system
-  - [x] Planets generate around stars 
-    - [x] Biospheres depend on how close they are to the sun
-    - [x] Dynamic biospheres based off temperature
-    - [x] Only generate if planet is close enough to player
-    - [x] Cube planets
-      - [x] Planets will now be cubes instead of flat planes, and will be about the size of the sector
-      - [x] Redo saving/loading of planets
-      - [x] Dynamically generate chunks & unload them based on players' positions close to planet
-      - [x] Make generation work on all faces of planet
-      - [x] Block orientation for every block
-  - [x] Biospheres
-    - [x] Speed up terrain generation
-    - [x] Make molten biosphere
-    - [x] Enhance grass biosphere
-    - [x] Create icy biosphere
-  - [x] Asteroids
-    - [x] For now just floating rocks in space
-  - [x] Save generated universe
-    - [x] Save planet locations
-  - [x] Fix broken ship functionality
-    - [x] Make entities no longer pass through loading structures.
-- [x] Align body with structure
-  - [x] Switches to FPS Camera
-  - [x] Aligns the player to that structure
-    - [x] Fix child locations being not updated based on transform relative to parent
-  - [x] Add button to align to structure facing
-  - [x] De-align, switch back to free camera
-    - [x] Create free camera
-
-## Release 0.0.5a - The Aesthetic Release
->>>>>>> c73c0284
 - [ ] Biosphere Improvements
   - [ ] Ice biosphere glaciers
   - [ ] Water block
@@ -149,11 +110,11 @@
       - [x] Dynamically generate chunks & unload them based on players' positions close to planet
       - [x] Make generation work on all faces of planet
       - [x] Block orientation for every block
-  - [ ] Biospheres
+  - [x] Biospheres
     - [x] Speed up terrain generation
     - [x] Make molten biosphere
     - [x] Enhance grass biosphere
-    - [ ] Create icy biosphere
+    - [x] Create icy biosphere
   - [x] Asteroids
     - [x] For now just floating rocks in space
   - [x] Save generated universe

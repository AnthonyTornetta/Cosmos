--- conflicted
+++ resolved
@@ -6,11 +6,7 @@
 resolver = "2"
 
 [workspace.dependencies]
-<<<<<<< HEAD
-bevy = "0.11"
-=======
 bevy = "0.11.2"
->>>>>>> 360f91cc
 bevy_rapier3d = { git = "https://github.com/AnthonyTornetta/bevy_rapier/", version = "0.22.0", features = [
   "simd-stable",
   "serde-serialize",
@@ -30,33 +26,18 @@
 
 local-ip-address = "0.5.5"
 
-<<<<<<< HEAD
-image = { version = "0.24.5", default-features = false, features = ["png"] }
-
-bevy-inspector-egui = "0.19"
-
-crossterm = { version = "0.26.1", features = ["event-stream"] }
-=======
 image = { version = "0.24.7", default-features = false, features = ["png"] }
 
 bevy-inspector-egui = "0.19"
 
 crossterm = { version = "0.27.0", features = ["event-stream"] }
->>>>>>> 360f91cc
 
 renet_visualizer = { version = "0.0.6", features = ["bevy"] }
 
 walkdir = "2.4.0"
 
-<<<<<<< HEAD
-toml = "0.7.6"
-
-# default-features makes it use safe but slower code.
-lz4_flex = { version = "0.11.1", default-features = false }
-=======
 toml = "0.8.0"
 lz4_flex = "0.11.1"
->>>>>>> 360f91cc
 
 # For any non workspace package
 [profile.dev.package."*"]

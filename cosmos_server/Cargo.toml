[package]
name = "cosmos_server"
version = "0.0.5"
edition = "2021"

# See more keys and their definitions at https://doc.rust-lang.org/cargo/reference/manifest.html

[dependencies]
bevy = { workspace = true }
bevy_renet = { workspace = true }
serde = { workspace = true }
bincode = { workspace = true }
noise = { workspace = true }
rand = { workspace = true }
rand_chacha = { workspace = true }
local-ip-address = { workspace = true }

bevy_rapier3d = { workspace = true }
crossterm = { workspace = true }
renet_visualizer = { workspace = true }
futures-lite = { workspace = true }

rayon = { workspace = true }

<<<<<<< HEAD
cosmos_core = { version = "0.0.4", path = "../cosmos_core", features = [
=======
cosmos_core = { version = "0.0.5", path = "../cosmos_core", features = [
>>>>>>> 6858b823
    "server",
] }

bevy-inspector-egui = { workspace = true }

walkdir = { workspace = true }

thread-priority = { workspace = true }<|MERGE_RESOLUTION|>--- conflicted
+++ resolved
@@ -22,11 +22,7 @@
 
 rayon = { workspace = true }
 
-<<<<<<< HEAD
-cosmos_core = { version = "0.0.4", path = "../cosmos_core", features = [
-=======
 cosmos_core = { version = "0.0.5", path = "../cosmos_core", features = [
->>>>>>> 6858b823
     "server",
 ] }
 

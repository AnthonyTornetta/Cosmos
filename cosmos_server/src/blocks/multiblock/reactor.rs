//! Handles the logic behind the creation of a reactor multiblock

use bevy::{
    ecs::query::{Added, Or, With},
    log::warn,
    prelude::{in_state, App, EventReader, IntoSystemConfigs, Query, Res, ResMut, Update},
};
use bevy_renet2::renet2::RenetServer;
use cosmos_core::{
    block::{
<<<<<<< HEAD
        block_events::{BlockEventsSet, BlockInteractEvent},
=======
        block_events::BlockInteractEvent,
        block_face::BlockFace,
>>>>>>> 794a8778
        multiblock::reactor::{Reactor, ReactorBounds, ReactorPowerGenerationBlock, Reactors},
        Block,
    },
    entities::player::Player,
    netty::{cosmos_encoder, server_reliable_messages::ServerReliableMessages, system_sets::NetworkingSystemsSet, NettyChannelServer},
    registry::{identifiable::Identifiable, Registry},
    structure::{
        coordinates::{BlockCoordinate, CoordinateType, UnboundBlockCoordinate},
        structure_block::StructureBlock,
        systems::StructureSystemsSet,
        Structure,
    },
};

use crate::{ai::AiControlled, state::GameState};

/// Represents the maximum dimensions of the reactor, including the reactor casing
const MAX_REACTOR_SIZE: CoordinateType = 11;

fn find_wall_coords(
    ub_controller_coords: UnboundBlockCoordinate,
    structure: &Structure,
    direction_a: UnboundBlockCoordinate,
    direction_b: UnboundBlockCoordinate,
    blocks: &Registry<Block>,
    valid_blocks: &[&Block],
) -> Option<(BlockCoordinate, BlockCoordinate)> {
    let mut width = 0;

    let mut found_coords = None;
    {
        let search_direction = direction_a;

        let mut check_coords = search_direction;
        for _ in 0..MAX_REACTOR_SIZE {
            let Ok(check_here) = BlockCoordinate::try_from(check_coords + ub_controller_coords) else {
                return None;
            };

            // structure.set_block_at(check_here, valid_blocks[1], Default::default(), blocks, Some(ev_writer));

            width += 1;

            let block_here = structure.block_at(check_here, blocks);

            if !valid_blocks.contains(&block_here) {
                found_coords = Some(
                    BlockCoordinate::try_from(UnboundBlockCoordinate::from(check_here) - search_direction)
                        .expect("This is guarenteed from previous logic to be within the structure"),
                );
                break;
            }

            check_coords = check_coords + search_direction;
        }
    }

    let left_wall_coords = found_coords?;

    let mut found_coords = None;
    {
        let search_direction = direction_b;

        let mut check_coords = search_direction;
        for _ in width..=MAX_REACTOR_SIZE {
            let Ok(check_here) = BlockCoordinate::try_from(check_coords + ub_controller_coords) else {
                return None;
            };

            let block_here = structure.block_at(check_here, blocks);

            if !valid_blocks.contains(&block_here) {
                found_coords = Some(
                    BlockCoordinate::try_from(UnboundBlockCoordinate::from(check_here) - search_direction)
                        .expect("This is guarenteed from previous logic to be within the structure"),
                );
                break;
            }

            check_coords = check_coords + search_direction;
        }
    }

    let right_wall_coords = found_coords?;

    Some((left_wall_coords, right_wall_coords))
}

fn check_is_valid_multiblock(structure: &Structure, controller_coords: BlockCoordinate, blocks: &Registry<Block>) -> Option<ReactorBounds> {
    let valid_blocks = [
        blocks.from_id("cosmos:reactor_casing").expect("Missing reactor casing"),
        blocks.from_id("cosmos:reactor_window").expect("Missing cosmos:reactor_window"),
        blocks
            .from_id("cosmos:reactor_controller")
            .expect("Missing cosmos:reactor_controller"),
    ];

    let rotation = structure.block_rotation(controller_coords);

    let ub_controller_coords = UnboundBlockCoordinate::from(controller_coords);

    let mut found_coords = None;

    {
        let search_direction = rotation.direction_of(BlockFace::Back).to_coordinates();

        // Start 2 back to now allow a 2x2x2 reactor - minimum size is 3x3x3
        let mut check_coords = search_direction + search_direction;
        for _ in 0..MAX_REACTOR_SIZE - 2 {
            let Ok(check_here) = BlockCoordinate::try_from(check_coords + ub_controller_coords) else {
                return None;
            };

            let block_here = structure.block_at(check_here, blocks);

            if valid_blocks.contains(&block_here) {
                found_coords = Some(check_here);
                break;
            }

            check_coords = check_coords + search_direction;
        }
    }

    let back_wall_coords = found_coords?;

    let (left_wall_coords, right_wall_coords) = find_wall_coords(
        ub_controller_coords,
        structure,
        rotation.direction_of(BlockFace::Left).to_coordinates(),
        rotation.direction_of(BlockFace::Right).to_coordinates(),
        blocks,
        &valid_blocks,
    )?;

    let (down_wall_coords, up_wall_coords) = find_wall_coords(
        ub_controller_coords,
        structure,
        rotation.direction_of(BlockFace::Bottom).to_coordinates(),
        rotation.direction_of(BlockFace::Top).to_coordinates(),
        blocks,
        &valid_blocks,
    )?;

    Some(ReactorBounds {
        negative_coords: BlockCoordinate::new(
            controller_coords
                .x
                .min(back_wall_coords.x)
                .min(right_wall_coords.x)
                .min(left_wall_coords.x)
                .min(up_wall_coords.x)
                .min(down_wall_coords.x),
            controller_coords
                .y
                .min(back_wall_coords.y)
                .min(right_wall_coords.y)
                .min(left_wall_coords.y)
                .min(up_wall_coords.y)
                .min(down_wall_coords.y),
            controller_coords
                .z
                .min(back_wall_coords.z)
                .min(right_wall_coords.z)
                .min(left_wall_coords.z)
                .min(up_wall_coords.z)
                .min(down_wall_coords.z),
        ),
        positive_coords: BlockCoordinate::new(
            controller_coords
                .x
                .max(back_wall_coords.x)
                .max(right_wall_coords.x)
                .max(left_wall_coords.x)
                .max(up_wall_coords.x)
                .max(down_wall_coords.x),
            controller_coords
                .y
                .max(back_wall_coords.y)
                .max(right_wall_coords.y)
                .max(left_wall_coords.y)
                .max(up_wall_coords.y)
                .max(down_wall_coords.y),
            controller_coords
                .z
                .max(back_wall_coords.z)
                .max(right_wall_coords.z)
                .max(left_wall_coords.z)
                .max(up_wall_coords.z)
                .max(down_wall_coords.z),
        ),
    })
}

#[derive(Clone, Copy, Debug, PartialEq, Eq)]
enum ReactorValidity {
    Valid,
    TooManyControllers(BlockCoordinate),
    MissingCasing(BlockCoordinate),
}

fn check_block(
    coords: BlockCoordinate,
    valid_blocks: &[&Block],
    controller_block: &Block,
    structure: &Structure,
    blocks: &Registry<Block>,
    controller_coords: &mut Option<BlockCoordinate>,
) -> ReactorValidity {
    let block_here = structure.block_at(coords, blocks);
    if controller_block == block_here {
        if let Some(controller_coords) = controller_coords {
            if *controller_coords != coords {
                return ReactorValidity::TooManyControllers(coords);
            }
        } else {
            *controller_coords = Some(coords);
        }
    } else if !valid_blocks.contains(&block_here) {
        return ReactorValidity::MissingCasing(coords);
    }

    ReactorValidity::Valid
}

fn check_valid(bounds: ReactorBounds, structure: &Structure, blocks: &Registry<Block>) -> ReactorValidity {
    let mut controller_location = None;

    let valid_blocks = [
        blocks.from_id("cosmos:reactor_casing").expect("Missing reactor casing"),
        blocks.from_id("cosmos:reactor_window").expect("missing cosmos:reactor_window"),
    ];

    let controller_block = blocks
        .from_id("cosmos:reactor_controller")
        .expect("Missing cosmos:reactor_controller");

    for z in bounds.negative_coords.z..=bounds.positive_coords.z {
        for y in bounds.negative_coords.y..=bounds.positive_coords.y {
            let res = check_block(
                BlockCoordinate::new(bounds.negative_coords.x, y, z),
                &valid_blocks,
                controller_block,
                structure,
                blocks,
                &mut controller_location,
            );
            if res != ReactorValidity::Valid {
                return res;
            }

            let res = check_block(
                BlockCoordinate::new(bounds.positive_coords.x, y, z),
                &valid_blocks,
                controller_block,
                structure,
                blocks,
                &mut controller_location,
            );
            if res != ReactorValidity::Valid {
                return res;
            }
        }
    }

    for y in bounds.negative_coords.y..=bounds.positive_coords.y {
        for x in bounds.negative_coords.x..=bounds.positive_coords.x {
            let res = check_block(
                BlockCoordinate::new(x, y, bounds.negative_coords.z),
                &valid_blocks,
                controller_block,
                structure,
                blocks,
                &mut controller_location,
            );
            if res != ReactorValidity::Valid {
                return res;
            }

            let res = check_block(
                BlockCoordinate::new(x, y, bounds.positive_coords.z),
                &valid_blocks,
                controller_block,
                structure,
                blocks,
                &mut controller_location,
            );
            if res != ReactorValidity::Valid {
                return res;
            }
        }
    }

    for z in bounds.negative_coords.z..=bounds.positive_coords.z {
        for x in bounds.negative_coords.x..=bounds.positive_coords.x {
            let res = check_block(
                BlockCoordinate::new(x, bounds.negative_coords.y, z),
                &valid_blocks,
                controller_block,
                structure,
                blocks,
                &mut controller_location,
            );
            if res != ReactorValidity::Valid {
                return res;
            }

            let res = check_block(
                BlockCoordinate::new(x, bounds.positive_coords.y, z),
                &valid_blocks,
                controller_block,
                structure,
                blocks,
                &mut controller_location,
            );
            if res != ReactorValidity::Valid {
                return res;
            }
        }
    }

    ReactorValidity::Valid
}

fn create_reactor(
    structure: &Structure,
    blocks: &Registry<Block>,
    reactor_blocks: &Registry<ReactorPowerGenerationBlock>,
    bounds: ReactorBounds,
    controller: StructureBlock,
) -> Reactor {
    let mut power_per_second = 0.0;

    for block in structure.block_iter(bounds.negative_coords.into(), bounds.positive_coords.into(), true) {
        let block = block.block(structure, blocks);

        if let Some(reactor_block) = reactor_blocks.for_block(block) {
            power_per_second += reactor_block.power_per_second();
        }
    }

    Reactor::new(controller, power_per_second, bounds)
}

fn on_piloted_by_ai(
    blocks: Res<Registry<Block>>,
    reactor_blocks: Res<Registry<ReactorPowerGenerationBlock>>,
    mut q_structure: Query<(&Structure, &mut Reactors), (With<AiControlled>, Or<(Added<AiControlled>, Added<Reactors>)>)>,
) {
    for (structure, mut reactors) in q_structure.iter_mut() {
        let reactor_block = blocks
            .from_id("cosmos:reactor_controller")
            .expect("Missing reactor controller block!");

        let blockz = structure
            .all_blocks_iter(false)
            .filter(|x| structure.block_id_at(x.coords()) == reactor_block.id())
            .collect::<Vec<StructureBlock>>();

        for block_here in blockz {
            if let Some(bounds) = check_is_valid_multiblock(structure, block_here.coords(), &blocks) {
                match check_valid(bounds, structure, &blocks) {
                    ReactorValidity::Valid => {
                        let reactor = create_reactor(structure, &blocks, &reactor_blocks, bounds, block_here);

                        reactors.add_reactor(reactor);
                    }
                    _ => {
                        warn!("Invalid reactor on AI-Controlled structure");
                    }
                }
            }
        }
    }
}

fn on_interact_reactor(
    mut structure_query: Query<(&mut Structure, &mut Reactors)>,
    blocks: Res<Registry<Block>>,
    reactor_blocks: Res<Registry<ReactorPowerGenerationBlock>>,
    mut interaction: EventReader<BlockInteractEvent>,
    mut server: ResMut<RenetServer>,
    player_query: Query<&Player>,
) {
    for ev in interaction.read() {
        let Some(s_block) = ev.block else {
            continue;
        };

        let Ok((structure, mut reactors)) = structure_query.get_mut(s_block.structure_entity) else {
            continue;
        };

        let block = structure.block_at(s_block.structure_block.coords(), &blocks);

        if block.unlocalized_name() == "cosmos:reactor_controller" {
            if reactors.iter().any(|reactor| reactor.controller_block() == s_block.structure_block) {
                continue;
            }

            if let Some(bounds) = check_is_valid_multiblock(&structure, s_block.structure_block.coords(), &blocks) {
                match check_valid(bounds, &structure, &blocks) {
                    ReactorValidity::MissingCasing(_) => {
                        let Ok(player) = player_query.get(ev.interactor) else {
                            continue;
                        };
                        server.send_message(
                            player.id(),
                            NettyChannelServer::Reliable,
                            cosmos_encoder::serialize(&ServerReliableMessages::InvalidReactor {
                                reason: "The reactor is missing required casing.".into(),
                            }),
                        );
                    }
                    ReactorValidity::TooManyControllers(_) => {
                        let Ok(player) = player_query.get(ev.interactor) else {
                            continue;
                        };
                        server.send_message(
                            player.id(),
                            NettyChannelServer::Reliable,
                            cosmos_encoder::serialize(&ServerReliableMessages::InvalidReactor {
                                reason: "The reactor can only have 1 controller.".into(),
                            }),
                        );
                    }
                    ReactorValidity::Valid => {
                        let reactor = create_reactor(&structure, &blocks, &reactor_blocks, bounds, s_block.structure_block);

                        reactors.add_reactor(reactor);
                    }
                };
            } else {
                let Ok(player) = player_query.get(ev.interactor) else {
                    continue;
                };
                server.send_message(
                    player.id(),
                    NettyChannelServer::Reliable,
                    cosmos_encoder::serialize(&ServerReliableMessages::InvalidReactor {
                        reason: "Invalid bounds for the reactor - maximum of 11x11x11.".into(),
                    }),
                );
            }
        }
    }
}

pub(super) fn register(app: &mut App) {
    app.add_systems(
        Update,
        (
            on_piloted_by_ai.in_set(StructureSystemsSet::InitSystems),
            on_interact_reactor
                .in_set(BlockEventsSet::PostProcessEvents)
                .after(StructureSystemsSet::UpdateSystems),
        )
            .in_set(NetworkingSystemsSet::Between)
            .chain()
            .run_if(in_state(GameState::Playing)),
    );
}<|MERGE_RESOLUTION|>--- conflicted
+++ resolved
@@ -8,12 +8,8 @@
 use bevy_renet2::renet2::RenetServer;
 use cosmos_core::{
     block::{
-<<<<<<< HEAD
         block_events::{BlockEventsSet, BlockInteractEvent},
-=======
-        block_events::BlockInteractEvent,
         block_face::BlockFace,
->>>>>>> 794a8778
         multiblock::reactor::{Reactor, ReactorBounds, ReactorPowerGenerationBlock, Reactors},
         Block,
     },

--- conflicted
+++ resolved
@@ -6,13 +6,8 @@
 use crate::GameState;
 
 use super::{
-<<<<<<< HEAD
-    biosphere_generation::{BlockLayers, DefaultBiosphereGenerationStrategy, GenerateChunkFeaturesEvent},
-    register_biosphere, TBiosphere, TGenerateChunkEvent, TemperatureRange,
-=======
     biome::{biome_registry::RegisteredBiome, BiomeParameters, BiosphereBiomesRegistry},
     register_biosphere, BiosphereMarkerComponent, TBiosphere, TGenerateChunkEvent, TemperatureRange,
->>>>>>> c5c4cd17
 };
 
 #[derive(Component, Debug, Default, Clone, Copy)]
@@ -175,16 +170,11 @@
 }
 
 pub(super) fn register(app: &mut App) {
-    register_biosphere::<MoltenBiosphereMarker, MoltenChunkNeedsGeneratedEvent, DefaultBiosphereGenerationStrategy>(
+    register_biosphere::<MoltenBiosphereMarker, MoltenChunkNeedsGeneratedEvent>(
         app,
         "cosmos:biosphere_molten",
         TemperatureRange::new(0.0, 0.0),
     );
 
-<<<<<<< HEAD
-    app.add_systems(Update, generate_chunk_features.run_if(in_state(GameState::Playing)))
-        .add_systems(OnEnter(GameState::PostLoading), make_block_ranges);
-=======
     app.add_systems(OnEnter(GameState::PostLoading), register_biosphere_biomes);
->>>>>>> c5c4cd17
 }
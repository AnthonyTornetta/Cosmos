//! Responsible for the default generation of biospheres.

use std::{marker::PhantomData, mem::swap, sync::RwLockReadGuard};

use bevy::{
<<<<<<< HEAD
    prelude::{
        warn, Commands, Component, DespawnRecursiveExt, Entity, Event, EventReader, EventWriter, Query, Res, ResMut, Resource, With,
    },
    tasks::AsyncComputeTaskPool,
};
use cosmos_core::{
    block::{Block, BlockFace},
=======
    prelude::{warn, Commands, DespawnRecursiveExt, Entity, Event, EventReader, EventWriter, Query, Res, ResMut, Resource, With},
    tasks::AsyncComputeTaskPool,
};
use cosmos_core::{
    block::Block,
>>>>>>> c5c4cd17
    netty::cosmos_encoder,
    physics::location::Location,
    registry::Registry,
    structure::{
        block_storage::BlockStorer,
        chunk::{Chunk, CHUNK_DIMENSIONS},
        coordinates::{BlockCoordinate, ChunkBlockCoordinate, ChunkCoordinate, CoordinateType},
        lod::{LodDelta, LodNetworkMessage, SetLodMessage},
        lod_chunk::LodChunk,
        planet::{ChunkFaces, Planet},
        Structure,
    },
<<<<<<< HEAD
    utils::array_utils::flatten_2d,
};
use futures_lite::future;
use noise::NoiseFn;
use rayon::prelude::{IndexedParallelIterator, IntoParallelRefMutIterator, ParallelIterator};

use crate::{
    init::init_world::{Noise, ReadOnlyNoise},
    structure::planet::lods::generate_lods::{
        AsyncGeneratingLod, DoneGeneratingLod, GeneratingLod, GeneratingLods, LodNeedsGeneratedForPlayer,
    },
};
=======
};
use futures_lite::future;
use rayon::prelude::{IndexedParallelIterator, IntoParallelRefMutIterator, ParallelIterator};
>>>>>>> c5c4cd17

use crate::{
    init::init_world::{Noise, ReadOnlyNoise},
    structure::planet::lods::generate_lods::{
        AsyncGeneratingLod, DoneGeneratingLod, GeneratingLod, GeneratingLods, LodNeedsGeneratedForPlayer,
    },
};

use super::{
    biome::{Biome, BiomeIdList, BiosphereBiomesRegistry},
    BiomeDecider, BiosphereMarkerComponent, GeneratingChunk, GeneratingChunks, TGenerateChunkEvent,
};

/// Tells the chunk to generate its features.
#[derive(Debug, Event)]
pub struct GenerateChunkFeaturesEvent<T: BiosphereMarkerComponent> {
    _phantom: PhantomData<T>,
    /// cx, cy, cz.
    pub chunk_coords: ChunkCoordinate,
    /// The structure entity that contains this chunk.
    pub structure_entity: Entity,
}

/// Sends a ChunkInitEvent for every chunk that's done generating, monitors when chunks are finished generating.
pub fn notify_when_done_generating_terrain<T: BiosphereMarkerComponent>(
    mut generating: ResMut<GeneratingChunks<T>>,
    mut event_writer: EventWriter<GenerateChunkFeaturesEvent<T>>,
    mut structure_query: Query<&mut Structure>,
) {
    let mut still_todo = Vec::with_capacity(generating.generating.len());

    swap(&mut generating.generating, &mut still_todo);

    for mut generating_chunk in still_todo {
        if let Some(chunks) = future::block_on(future::poll_once(&mut generating_chunk.task)) {
            let (chunk, structure_entity) = chunks;

            if let Ok(mut structure) = structure_query.get_mut(structure_entity) {
                let chunk_coords = chunk.chunk_coordinates();

                structure.set_chunk(chunk);

                event_writer.send(GenerateChunkFeaturesEvent::<T> {
                    _phantom: PhantomData,
                    structure_entity,
                    chunk_coords,
                });
            }
        } else {
            generating.generating.push(generating_chunk);
        }
    }
}

<<<<<<< HEAD
#[inline]
fn generate_face_chunk<S: BiosphereGenerationStrategy, T: Component + Clone + Default, C: BlockStorer>(
    block_coords: BlockCoordinate,
    structure_coords: (f64, f64, f64),
    s_dimensions: CoordinateType,
    noise_generator: &noise::OpenSimplex,
    block_ranges: &BlockLayers<T>,
    chunk: &mut C,
    up: BlockFace,
    scale: CoordinateType,
) {
    let (sx, sy, sz) = (block_coords.x, block_coords.y, block_coords.z);

    for i in 0..CHUNK_DIMENSIONS {
        for j in 0..CHUNK_DIMENSIONS {
            let seed_coords: BlockCoordinate = match up {
                BlockFace::Top => (sx + i * scale, s_dimensions, sz + j * scale),
                BlockFace::Bottom => (sx + i * scale, 0, sz + j * scale),
                BlockFace::Front => (sx + i * scale, sy + j * scale, s_dimensions),
                BlockFace::Back => (sx + i * scale, sy + j * scale, 0),
                BlockFace::Right => (s_dimensions, sy + i * scale, sz + j * scale),
                BlockFace::Left => (0, sy + i * scale, sz + j * scale),
            }
            .into();

            let mut height = s_dimensions;
            let mut concrete_ranges = Vec::new();
            for (block, level) in block_ranges.ranges.iter() {
                let level_top = S::get_top_height(
                    up,
                    seed_coords,
                    structure_coords,
                    s_dimensions,
                    noise_generator,
                    height - level.middle_depth,
                    level.amplitude,
                    level.delta,
                    level.iterations,
                );
                concrete_ranges.push((block, level_top));
                height = level_top;
            }

            for chunk_height in 0..CHUNK_DIMENSIONS {
                let coords: ChunkBlockCoordinate = match up {
                    BlockFace::Front | BlockFace::Back => (i, j, chunk_height),
                    BlockFace::Top | BlockFace::Bottom => (i, chunk_height, j),
                    BlockFace::Right | BlockFace::Left => (chunk_height, i, j),
                }
                .into();

                let height = match up {
                    BlockFace::Front => sz + chunk_height * scale,
                    BlockFace::Back => s_dimensions - (sz + chunk_height * scale),
                    BlockFace::Top => sy + chunk_height * scale,
                    BlockFace::Bottom => s_dimensions - (sy + chunk_height * scale),
                    BlockFace::Right => sx + chunk_height * scale,
                    BlockFace::Left => s_dimensions - (sx + chunk_height * scale),
                };

                let block = block_ranges.face_block(height, &concrete_ranges, block_ranges.sea_level, block_ranges.sea_block(), scale);
                if let Some(block) = block {
                    chunk.set_block_at(coords, block, up);
                }
                // else if scale != 1 {
                //     let below_coords = match up {
                //         BlockFace::Front => (coords.x, coords.y, coords.z - 1),
                //         BlockFace::Back => (coords.x, coords.y, coords.z + 1),
                //         BlockFace::Top => (coords.x, coords.y - 1, coords.z),
                //         BlockFace::Bottom => (coords.x, coords.y + 1, coords.z),
                //         BlockFace::Right => (coords.x - 1, coords.y, coords.z),
                //         BlockFace::Left => (coords.x + 1, coords.y, coords.z),
                //     }
                //     .into();

                //     if let Some((candidate, _)) = concrete_ranges.iter().find(|(_, h)| height + scale > *h) {
                //         chunk.set_block_at(below_coords, candidate, up);
                //     }
                // }
            }
        }
    }
}

fn generate_edge_chunk<S: BiosphereGenerationStrategy, T: Component + Clone + Default, C: BlockStorer>(
    block_coords: BlockCoordinate,
    structure_coords: (f64, f64, f64),
    s_dimensions: CoordinateType,
    noise_generator: &noise::OpenSimplex,
    block_ranges: &BlockLayers<T>,
    chunk: &mut C,
    j_up: BlockFace,
    k_up: BlockFace,
    scale: CoordinateType,
) {
    for i in 0..CHUNK_DIMENSIONS {
        let i_scaled = i * scale;
        let mut j_layers_cache: Vec<Vec<(&Block, CoordinateType)>> = vec![vec![]; CHUNK_DIMENSIONS as usize];
        for (j, j_layers) in j_layers_cache.iter_mut().enumerate() {
            let j_scaled = j as CoordinateType * scale;

            // Seed coordinates and j-direction noise functions.
            let (mut x, mut y, mut z) = (block_coords.x + i_scaled, block_coords.y + i_scaled, block_coords.z + i_scaled);

            match j_up {
                BlockFace::Front => z = s_dimensions,
                BlockFace::Back => z = 0,
                BlockFace::Top => y = s_dimensions,
                BlockFace::Bottom => y = 0,
                BlockFace::Right => x = s_dimensions,
                BlockFace::Left => x = 0,
            };
            match k_up {
                BlockFace::Front | BlockFace::Back => z = block_coords.z + j_scaled,
                BlockFace::Top | BlockFace::Bottom => y = block_coords.y + j_scaled,
                BlockFace::Right | BlockFace::Left => x = block_coords.x + j_scaled,
            };
            let mut height = s_dimensions;
            for (block, layer) in block_ranges.ranges.iter() {
                let layer_top = S::get_top_height(
                    j_up,
                    BlockCoordinate::new(x, y, z),
                    structure_coords,
                    s_dimensions,
                    noise_generator,
                    height - layer.middle_depth,
                    layer.amplitude,
                    layer.delta,
                    layer.iterations,
                );
                j_layers.push((block, layer_top));
                height = layer_top;
            }
        }

        // The minimum (j, j) on the 45 where the two top heights intersect.
        let mut first_both_45 = s_dimensions;
        for j in 0..CHUNK_DIMENSIONS {
            let j_scaled = j as CoordinateType * scale;

            // Seed coordinates and k-direction noise functions.
            let (mut x, mut y, mut z) = (block_coords.x + i_scaled, block_coords.y + i_scaled, block_coords.z + i_scaled);
            match k_up {
                BlockFace::Front => z = s_dimensions,
                BlockFace::Back => z = 0,
                BlockFace::Top => y = s_dimensions,
                BlockFace::Bottom => y = 0,
                BlockFace::Right => x = s_dimensions,
                BlockFace::Left => x = 0,
            };
            match j_up {
                BlockFace::Front | BlockFace::Back => z = block_coords.z + j_scaled,
                BlockFace::Top | BlockFace::Bottom => y = block_coords.y + j_scaled,
                BlockFace::Right | BlockFace::Left => x = block_coords.x + j_scaled,
            };
            let j_height = match j_up {
                BlockFace::Front => z,
                BlockFace::Back => s_dimensions - z,
                BlockFace::Top => y,
                BlockFace::Bottom => s_dimensions - y,
                BlockFace::Right => x,
                BlockFace::Left => s_dimensions - x,
            };

            let mut height = s_dimensions;
            let mut k_layers: Vec<(&Block, CoordinateType)> = vec![];
            for (block, layer) in block_ranges.ranges.iter() {
                let layer_top = S::get_top_height(
                    k_up,
                    BlockCoordinate::new(x, y, z),
                    structure_coords,
                    s_dimensions,
                    noise_generator,
                    height - layer.middle_depth,
                    layer.amplitude,
                    layer.delta,
                    layer.iterations,
                );
                k_layers.push((block, layer_top));
                height = layer_top;
            }

            if j_layers_cache[j as usize][0].1 == j_height && k_layers[0].1 == j_height && first_both_45 == s_dimensions {
                first_both_45 = j_height;
            }

            for (k, j_layers) in j_layers_cache.iter().enumerate() {
                let mut chunk_block_coords = ChunkBlockCoordinate::new(i, i, i);
                match j_up {
                    BlockFace::Front | BlockFace::Back => chunk_block_coords.z = j,
                    BlockFace::Top | BlockFace::Bottom => chunk_block_coords.y = j,
                    BlockFace::Right | BlockFace::Left => chunk_block_coords.x = j,
                };
                match k_up {
                    BlockFace::Front | BlockFace::Back => chunk_block_coords.z = k as CoordinateType,
                    BlockFace::Top | BlockFace::Bottom => chunk_block_coords.y = k as CoordinateType,
                    BlockFace::Right | BlockFace::Left => chunk_block_coords.x = k as CoordinateType,
                };

                let k_height = match k_up {
                    BlockFace::Front => block_coords.z + chunk_block_coords.z * scale,
                    BlockFace::Back => s_dimensions - (block_coords.z + chunk_block_coords.z * scale),
                    BlockFace::Top => block_coords.y + chunk_block_coords.y * scale,
                    BlockFace::Bottom => s_dimensions - (block_coords.y + chunk_block_coords.y * scale),
                    BlockFace::Right => block_coords.x + chunk_block_coords.x * scale,
                    BlockFace::Left => s_dimensions - (block_coords.x + chunk_block_coords.x * scale),
                };

                if j_height < first_both_45 || k_height < first_both_45 {
                    // The top block needs different "top" to look good, the block can't tell which "up" looks good.
                    let block_up = Planet::get_planet_face_without_structure(
                        BlockCoordinate::new(
                            block_coords.x + chunk_block_coords.x * scale,
                            block_coords.y + chunk_block_coords.y * scale,
                            block_coords.z + chunk_block_coords.z * scale,
                        ),
                        s_dimensions,
                    );
                    let block = block_ranges.edge_block(
                        j_height,
                        k_height,
                        j_layers,
                        &k_layers,
                        block_ranges.sea_level,
                        block_ranges.sea_block(),
                        scale,
                    );
                    if let Some(block) = block {
                        chunk.set_block_at(chunk_block_coords, block, block_up);
                    }
                }
            }
        }
    }
}

// Might trim 45s, see generate_edge_chunk.
fn generate_corner_chunk<S: BiosphereGenerationStrategy, T: Component + Clone + Default, C: BlockStorer>(
    block_coords: BlockCoordinate,
    structure_coords: (f64, f64, f64),
    s_dimensions: CoordinateType,
    noise_generator: &noise::OpenSimplex,
    block_ranges: &BlockLayers<T>,
    chunk: &mut C,
    x_up: BlockFace,
    y_up: BlockFace,
    z_up: BlockFace,
    scale: CoordinateType,
) {
    // x top height cache.
    let mut x_layers: Vec<Vec<(&Block, CoordinateType)>> = vec![vec![]; CHUNK_DIMENSIONS as usize * CHUNK_DIMENSIONS as usize];
    for j in 0..CHUNK_DIMENSIONS {
        let j_scaled = j * scale;
        for k in 0..CHUNK_DIMENSIONS {
            let k_scaled = k * scale;

            let index = flatten_2d(j as usize, k as usize, CHUNK_DIMENSIONS as usize);

            // Seed coordinates for the noise function.
            let seed_coords = match x_up {
                BlockFace::Right => (s_dimensions, block_coords.y + j_scaled, block_coords.z + k_scaled),
                _ => (0, block_coords.y + j_scaled, block_coords.z + k_scaled),
            }
            .into();

            // Unmodified top height.
            let mut height = s_dimensions;
            for (block, level) in block_ranges.ranges.iter() {
                let level_top = S::get_top_height(
                    x_up,
                    seed_coords,
                    structure_coords,
                    s_dimensions,
                    noise_generator,
                    height - level.middle_depth,
                    level.amplitude,
                    level.delta,
                    level.iterations,
                );
                x_layers[index].push((block, level_top));
                height = level_top;
            }
        }
    }

    // y top height cache.
    let mut y_layers: Vec<Vec<(&Block, CoordinateType)>> = vec![vec![]; CHUNK_DIMENSIONS as usize * CHUNK_DIMENSIONS as usize];
    for i in 0..CHUNK_DIMENSIONS {
        let i_scaled = i * scale;
        for k in 0..CHUNK_DIMENSIONS {
            let k_scaled = k * scale;

            let index = flatten_2d(i as usize, k as usize, CHUNK_DIMENSIONS as usize);

            // Seed coordinates for the noise function. Which loop variable goes to which xyz must agree everywhere.
            let seed_coords = match y_up {
                BlockFace::Top => (block_coords.x + i_scaled, s_dimensions, block_coords.z + k_scaled),
                _ => (block_coords.x + i_scaled, 0, block_coords.z + k_scaled),
            }
            .into();

            // Unmodified top height.
            let mut height = s_dimensions;
            for (block, level) in block_ranges.ranges.iter() {
                let level_top = S::get_top_height(
                    y_up,
                    seed_coords,
                    structure_coords,
                    s_dimensions,
                    noise_generator,
                    height - level.middle_depth,
                    level.amplitude,
                    level.delta,
                    level.iterations,
                );
                y_layers[index].push((block, level_top));
                height = level_top;
            }
        }
    }

    for i in 0..CHUNK_DIMENSIONS {
        let i_scaled = i * scale;
        for j in 0..CHUNK_DIMENSIONS {
            let j_scaled = j * scale;

            // Seed coordinates for the noise function.
            let seed_coords = match z_up {
                BlockFace::Front => (block_coords.x + i_scaled, block_coords.y + j_scaled, s_dimensions),
                _ => (block_coords.x + i_scaled, block_coords.y + j_scaled, 0),
            }
            .into();

            // Unmodified top height.
            let mut height = s_dimensions;
            let mut z_layers = vec![];
            for (block, level) in block_ranges.ranges.iter() {
                let level_top = S::get_top_height(
                    z_up,
                    seed_coords,
                    structure_coords,
                    s_dimensions,
                    noise_generator,
                    height - level.middle_depth,
                    level.amplitude,
                    level.delta,
                    level.iterations,
                );
                z_layers.push((block, level_top));
                height = level_top;
            }

            for k in 0..CHUNK_DIMENSIONS {
                let k_scaled = k * scale;

                let z_height = match z_up {
                    BlockFace::Front => block_coords.z + k_scaled,
                    _ => s_dimensions - (block_coords.z + k_scaled),
                };
                let y_height = match y_up {
                    BlockFace::Top => block_coords.y + j_scaled,
                    _ => s_dimensions - (block_coords.y + j_scaled),
                };
                let x_height = match x_up {
                    BlockFace::Right => block_coords.x + i_scaled,
                    _ => s_dimensions - (block_coords.x + i_scaled),
                };

                let block_up = Planet::get_planet_face_without_structure(
                    BlockCoordinate::new(block_coords.x + i_scaled, block_coords.y + j_scaled, block_coords.z + k_scaled),
                    s_dimensions,
                );
                let block = block_ranges.corner_block(
                    x_height,
                    y_height,
                    z_height,
                    &x_layers[flatten_2d(j as usize, k as usize, CHUNK_DIMENSIONS as usize)],
                    &y_layers[flatten_2d(i as usize, k as usize, CHUNK_DIMENSIONS as usize)],
                    &z_layers,
                    block_ranges.sea_level,
                    block_ranges.sea_block(),
                    scale,
                );
                if let Some(block) = block {
                    chunk.set_block_at(ChunkBlockCoordinate::new(i, j, k), block, block_up);
                }
            }
        }
    }
=======
/// Stores which blocks make up each biosphere, and how far below the top solid block each block generates.
/// Blocks in ascending order ("stone" = 5 first, "grass" = 0 last).
#[derive(Resource, Clone, Default, Debug)]
pub struct BlockLayers {
    ranges: Vec<(Block, BlockLayer)>,
    sea_block: Option<(CoordinateType, Block)>,
>>>>>>> c5c4cd17
}

impl BlockLayers {
    /// Returns an iterator over all the block ranges in the order they were added
    pub fn ranges(&self) -> std::slice::Iter<(cosmos_core::block::Block, BlockLayer)> {
        self.ranges.iter()
    }

    /// Returns the "Y" coordinate the sea level is at, and its block if there is one
    ///
    /// This should be replaced in the future with an actual ocean biome
    pub fn sea_level(&self) -> Option<&(CoordinateType, Block)> {
        self.sea_block.as_ref()
    }
}

/// Stores the blocks and all the noise information for creating the top of their layer.
/// For example, the "stone" BlockLevel has the noise paramters that create the boundry between dirt and stone.
#[derive(Clone, Debug)]
pub struct BlockLayer {
    /// The "Y" coordinate when amplitude is 0
    pub middle_depth: CoordinateType,
    /// How much each change in coordinate will effect the change of the block
    ///
    /// Lower number = less change per block.
    pub delta: f64,
    /// Maximum/minimum height of this layer.
    pub amplitude: f64,
    /// # of iterations for this layer. More = more computationally expensive but better looking terrain.
    ///
    /// I would recommend putting iterations to something like 9 for top-level terrain, and keeping it 1 for everything else.
    pub iterations: usize,
}

impl BlockLayer {
    /// This layer doesn't use a noise function to generate its span, and is thus fixed at a certain depth.
    pub fn fixed_layer(middle_depth: CoordinateType) -> Self {
        Self {
            middle_depth,
            delta: 0.0,
            amplitude: 0.0,
            iterations: 0,
        }
    }

    /// This layer is based off a noise function and will appear at a varying depth based on the parameters
    pub fn noise_layer(middle_depth: CoordinateType, delta: f64, amplitude: f64, iterations: usize) -> Self {
        Self {
            middle_depth,
            delta,
            amplitude,
            iterations,
        }
    }
}

#[derive(Debug)]
/// Errors generated when initally setting up the block ranges
pub enum BlockRangeError {
    /// This means the block id provided was not found in the block registry
    MissingBlock(BlockLayers),
}

impl BlockLayers {
    /// Creates a new block range, for each planet type to specify its blocks.
    pub fn new() -> Self {
        Self::default()
    }

    /// Does what `add_fixed_layer` does, but makes the layer depth vary based off the noise parameters.
    pub fn add_noise_layer(
        mut self,
        block_id: &str,
        block_registry: &Registry<Block>,
        middle_depth: CoordinateType,
        delta: f64,
        amplitude: f64,
        iterations: usize,
    ) -> Result<Self, BlockRangeError> {
        let Some(block) = block_registry.from_id(block_id) else {
            return Err(BlockRangeError::MissingBlock(self));
        };
        let layer = BlockLayer::noise_layer(middle_depth, delta, amplitude, iterations);
        self.ranges.push((block.clone(), layer));
        Ok(self)
    }

    /// Use this to construct the various ranges of the blocks.
    ///
    /// The order you add the ranges in DOES matter.
    ///
    /// middle_depth represents how many blocks from the previous layer this block will appear.
    /// For example, If grass was 100, dirt was 1, and stone was 4, it would generate as:
    /// - 100 blocks of air
    /// - Grass
    /// - Dirt
    /// - Dirt
    /// - Dirt
    /// - Dirt
    /// - Stone
    /// - Stone
    /// - Stone
    /// - ... stone down to the bottom
    pub fn add_fixed_layer(
        mut self,
        block_id: &str,
        block_registry: &Registry<Block>,
        middle_depth: CoordinateType,
    ) -> Result<Self, BlockRangeError> {
        let Some(block) = block_registry.from_id(block_id) else {
            return Err(BlockRangeError::MissingBlock(self));
        };
        let layer = BlockLayer::fixed_layer(middle_depth);
        self.ranges.push((block.clone(), layer));
        Ok(self)
    }

    /// Sets the sea level and the block that goes along with it
    pub fn with_sea_level_block(
        mut self,
        block_id: &str,
        block_registry: &Registry<Block>,
        sea_level: CoordinateType,
    ) -> Result<Self, BlockRangeError> {
        let Some(block) = block_registry.from_id(block_id).cloned() else {
            return Err(BlockRangeError::MissingBlock(self));
        };
        self.sea_block = Some((sea_level, block));
        Ok(self)
    }

    /// Calculates the block here for a face chunk
    pub fn face_block<'a>(
        &self,
        height: CoordinateType,
        block_layers: &[(&'a Block, CoordinateType)],
<<<<<<< HEAD
        sea_level: Option<CoordinateType>,
        sea_block: Option<&'a Block>,
=======
        sea_level: Option<&'a (CoordinateType, Block)>,
>>>>>>> c5c4cd17
        scale: CoordinateType,
    ) -> Option<&'a Block> {
        if scale == 1 {
            for &(block, level_top) in block_layers.iter().rev() {
                if height <= level_top {
                    return Some(block);
                }
            }
        } else {
            let mut itr = block_layers.iter().rev();
            while let Some(&(block, level_top)) = itr.next() {
                if height <= level_top {
                    if height + scale > level_top {
                        let mut last_block = block;

                        for &(block, level_top) in itr.by_ref() {
                            last_block = block;

                            if height + scale <= level_top {
                                return Some(block);
                            }
                        }

                        return Some(last_block);
                    }

                    return Some(block);
                }
            }
        }

        // No land blocks, must be sea or air.
        if let Some((sea_level, sea_block)) = sea_level {
            if height <= *sea_level {
                Some(sea_block)
            } else {
                None
            }
        } else {
            None
        }
    }

    /// Calculates the block here for an edge chunk
    pub fn edge_block<'a>(
        &self,
        j_height: CoordinateType,
        k_height: CoordinateType,
        j_layers: &[(&'a Block, CoordinateType)],
        k_layers: &[(&'a Block, CoordinateType)],
<<<<<<< HEAD
        sea_level: Option<CoordinateType>,
        sea_block: Option<&'a Block>,
=======
        sea_level: Option<&'a (CoordinateType, Block)>,
>>>>>>> c5c4cd17
        scale: CoordinateType,
    ) -> Option<&'a Block> {
        if scale == 1 {
            for (index, &(block, j_layer_top)) in j_layers.iter().enumerate().rev() {
                if j_height <= j_layer_top && k_height <= k_layers[index].1 {
                    return Some(block);
                }
            }
        } else {
            let mut itr = j_layers.iter().enumerate().rev();
            while let Some((index, &(block, j_layer_top))) = itr.next() {
                if j_height <= j_layer_top && k_height <= k_layers[index].1 {
                    if j_height + scale > j_layer_top || k_height + scale > k_layers[index].1 {
                        let mut last_block = block;

                        for (index, &(block, j_layer_top)) in itr.by_ref() {
                            last_block = block;

                            if j_height + scale > j_layer_top && k_height + scale > k_layers[index].1 {
                                return Some(block);
                            }
                        }

                        return Some(last_block);
                    }

                    return Some(block);
                }
            }
        }

        // No land blocks, must be sea or air.
        if let Some((sea_level, sea_block)) = sea_level {
            if j_height.max(k_height) <= *sea_level {
                Some(sea_block)
            } else {
                None
            }
        } else {
            None
        }
    }

    /// Calculates the block here for a corner chunk
    pub fn corner_block<'a>(
        &self,
        x_height: CoordinateType,
        y_height: CoordinateType,
        z_height: CoordinateType,
        x_layers: &[(&'a Block, CoordinateType)],
        y_layers: &[(&'a Block, CoordinateType)],
        z_layers: &[(&'a Block, CoordinateType)],
<<<<<<< HEAD
        sea_level: Option<CoordinateType>,
        sea_block: Option<&'a Block>,
=======
        sea_level: Option<&'a (CoordinateType, Block)>,
>>>>>>> c5c4cd17
        scale: CoordinateType,
    ) -> Option<&'a Block> {
        if scale == 1 {
            for (index, &(block, x_layer_top)) in x_layers.iter().enumerate().rev() {
                if x_height <= x_layer_top && y_height <= y_layers[index].1 && z_height <= z_layers[index].1 {
                    return Some(block);
                }
            }
        } else {
            let mut itr = x_layers.iter().enumerate().rev();
            while let Some((index, &(block, x_layer_top))) = itr.next() {
                if x_height <= x_layer_top && y_height <= y_layers[index].1 && z_height <= z_layers[index].1 {
                    if x_height + scale > x_layer_top || y_height + scale > y_layers[index].1 || z_height + scale > z_layers[index].1 {
                        let mut last_block = block;

                        for (index, &(block, x_layer_top)) in itr.by_ref() {
                            last_block = block;

                            if x_height + scale > x_layer_top
                                && y_height + scale > y_layers[index].1
                                && z_height + scale > z_layers[index].1
                            {
                                return Some(block);
                            }
                        }

                        return Some(last_block);
                    }

                    return Some(block);
                }
            }
        }

<<<<<<< HEAD
        // No land blocks, must be sea or air.
        if sea_level
            .map(|sea_level| x_height.max(y_height).max(z_height) <= sea_level)
            .unwrap_or(false)
        {
            Some(sea_block.expect("Set sea level without setting a sea block."))
=======
        if let Some((sea_level, sea_block)) = sea_level {
            if x_height.max(y_height).max(z_height) <= *sea_level {
                Some(sea_block)
            } else {
                None
            }
>>>>>>> c5c4cd17
        } else {
            None
        }
    }
}

<<<<<<< HEAD
fn generate<T: Component + Default + Clone, S: BiosphereGenerationStrategy + 'static>(
    generating_lod: &mut GeneratingLod,
=======
fn calculate_biomes<'a, T: BiosphereMarkerComponent>(
    first_block_coord: BlockCoordinate,
    structure_location: &Location,
    noise_generator: &Noise,
    scale: CoordinateType,
    biome_decider: &BiomeDecider<T>,
    biosphere_biomes: &'a BiosphereBiomesRegistry<T>,
) -> (Vec<(RwLockReadGuard<'a, Box<dyn Biome + 'static>>, usize)>, BiomeIdList) {
    let mut biome_list = BiomeIdList::new();

    let mut biomes = vec![];

    for z in 0..CHUNK_DIMENSIONS {
        for y in 0..CHUNK_DIMENSIONS {
            for x in 0..CHUNK_DIMENSIONS {
                let coords = ChunkBlockCoordinate::new(x, y, z);

                let block_coords = first_block_coord + BlockCoordinate::new(x * scale, y * scale, z * scale);

                let biome_params = biome_decider.biome_parameters_at(structure_location, block_coords, noise_generator);

                let idx = biosphere_biomes.ideal_biome_index_for(biome_params);

                biome_list.set_biome_id(coords, idx as u8);

                if !biomes.iter().any(|(_, biome_idx)| idx == *biome_idx) {
                    biomes.push((biosphere_biomes.biome_from_index(idx), idx));
                }
            }
        }
    }

    (biomes, biome_list)
}

fn generate<T: BiosphereMarkerComponent>(
    generating_lod: &mut GeneratingLod,
    structure_location: &Location,
>>>>>>> c5c4cd17
    (structure_x, structure_y, structure_z): (f64, f64, f64),
    first_block_coord: BlockCoordinate,
    s_dimensions: CoordinateType,
    scale: CoordinateType,
<<<<<<< HEAD
    noise_generator: &noise::OpenSimplex,
    block_ranges: &BlockLayers<T>,
) {
    let mut lod_chunk = Box::new(LodChunk::new());

    let chunk_faces = Planet::chunk_planet_faces_with_scale(first_block_coord, s_dimensions, scale);
    match chunk_faces {
        ChunkFaces::Face(up) => {
            generate_face_chunk::<S, T, LodChunk>(
                first_block_coord,
                (structure_x, structure_y, structure_z),
                s_dimensions,
                noise_generator,
                block_ranges,
                &mut lod_chunk,
                up,
                scale,
            );
        }
        ChunkFaces::Edge(j_up, k_up) => {
            generate_edge_chunk::<S, T, LodChunk>(
                first_block_coord,
                (structure_x, structure_y, structure_z),
                s_dimensions,
                noise_generator,
                block_ranges,
                &mut lod_chunk,
                j_up,
                k_up,
                scale,
            );
        }
        ChunkFaces::Corner(x_up, y_up, z_up) => {
            generate_corner_chunk::<S, T, LodChunk>(
                first_block_coord,
                (structure_x, structure_y, structure_z),
                s_dimensions,
                noise_generator,
                block_ranges,
                &mut lod_chunk,
                x_up,
                y_up,
                z_up,
                scale,
            );
=======
    noise_generator: &Noise,
    biome_decider: &BiomeDecider<T>,
    biosphere_biomes: &BiosphereBiomesRegistry<T>,
) {
    let mut lod_chunk = Box::new(LodChunk::new());

    let (biomes, biome_list) = calculate_biomes(
        first_block_coord,
        structure_location,
        noise_generator,
        scale,
        biome_decider,
        biosphere_biomes,
    );

    for (biome, biome_id) in biomes {
        let biome_id = biome_id as u8;

        let chunk_faces = Planet::chunk_planet_faces_with_scale(first_block_coord, s_dimensions, scale);
        match chunk_faces {
            ChunkFaces::Face(up) => {
                biome.generate_face_chunk_lod(
                    biome.as_ref(),
                    first_block_coord,
                    (structure_x, structure_y, structure_z),
                    s_dimensions,
                    noise_generator,
                    &mut lod_chunk,
                    up,
                    scale,
                    &biome_list,
                    biome_id,
                );
            }
            ChunkFaces::Edge(j_up, k_up) => {
                biome.generate_edge_chunk_lod(
                    biome.as_ref(),
                    first_block_coord,
                    (structure_x, structure_y, structure_z),
                    s_dimensions,
                    noise_generator,
                    &mut lod_chunk,
                    j_up,
                    k_up,
                    scale,
                    &biome_list,
                    biome_id,
                );
            }
            ChunkFaces::Corner(x_up, y_up, z_up) => {
                biome.generate_corner_chunk_lod(
                    biome.as_ref(),
                    first_block_coord,
                    (structure_x, structure_y, structure_z),
                    s_dimensions,
                    noise_generator,
                    &mut lod_chunk,
                    x_up,
                    y_up,
                    z_up,
                    scale,
                    &biome_list,
                    biome_id,
                );
            }
>>>>>>> c5c4cd17
        }
    }

    // lod_chunk.fill(blocks.from_id("cosmos:grass").expect("Missing grass!"), BlockFace::Top);
    *generating_lod = GeneratingLod::DoneGenerating(lod_chunk);
}

<<<<<<< HEAD
fn recurse<T: Component + Default + Clone, S: BiosphereGenerationStrategy + 'static>(
    generating_lod: &mut GeneratingLod,
=======
fn recurse<T: BiosphereMarkerComponent>(
    generating_lod: &mut GeneratingLod,
    structure_location: &Location,
>>>>>>> c5c4cd17
    (structure_x, structure_y, structure_z): (f64, f64, f64),
    first_block_coord: BlockCoordinate,
    s_dimensions: CoordinateType,
    scale: CoordinateType,
    noise_generator: &Noise,
<<<<<<< HEAD
    block_ranges: &BlockLayers<T>,
=======
    biome_decider: &BiomeDecider<T>,
    biosphere_biomes: &BiosphereBiomesRegistry<T>,
>>>>>>> c5c4cd17
) {
    match generating_lod {
        GeneratingLod::NeedsGenerated => {
            *generating_lod = GeneratingLod::BeingGenerated;
<<<<<<< HEAD
            generate::<T, S>(
                generating_lod,
=======
            generate::<T>(
                generating_lod,
                structure_location,
>>>>>>> c5c4cd17
                (structure_x, structure_y, structure_z),
                first_block_coord,
                s_dimensions,
                scale,
                noise_generator,
<<<<<<< HEAD
                block_ranges,
=======
                biome_decider,
                biosphere_biomes,
>>>>>>> c5c4cd17
            );
        }
        GeneratingLod::Children(children) => {
            let s2 = scale / 2;

            let sc = s2 * CHUNK_DIMENSIONS;

            let coords = [
                (0, 0, 0),
                (0, 0, sc),
                (sc, 0, sc),
                (sc, 0, 0),
                (0, sc, 0),
                (0, sc, sc),
                (sc, sc, sc),
                (sc, sc, 0),
            ];

            children.par_iter_mut().zip(coords).for_each(|(child, (bx, by, bz))| {
<<<<<<< HEAD
                recurse::<T, S>(
                    child,
=======
                recurse::<T>(
                    child,
                    structure_location,
>>>>>>> c5c4cd17
                    (structure_x, structure_y, structure_z),
                    BlockCoordinate::new(bx, by, bz) + first_block_coord,
                    s_dimensions,
                    s2,
                    noise_generator,
<<<<<<< HEAD
                    block_ranges,
                );
            });
        }
        _ => {}
    }
}

pub(crate) fn begin_generating_lods<T: Component + Default + Clone, S: BiosphereGenerationStrategy + 'static>(
    query: Query<(Entity, &LodNeedsGeneratedForPlayer), With<T>>,
    is_biosphere: Query<(&Structure, &Location), With<T>>,
    noise_generator: Res<ReadOnlyNoise>,
    block_ranges: Res<BlockLayers<T>>,
    mut currently_generating: ResMut<GeneratingLods<T>>,
    mut commands: Commands,
=======
                    biome_decider,
                    biosphere_biomes,
                );
            });
        }
        _ => {}
    }
}

pub(crate) fn begin_generating_lods<T: BiosphereMarkerComponent>(
    query: Query<(Entity, &LodNeedsGeneratedForPlayer), With<T>>,
    is_biosphere: Query<(&Structure, &Location), With<T>>,
    noise_generator: Res<ReadOnlyNoise>,
    mut currently_generating: ResMut<GeneratingLods<T>>,
    mut commands: Commands,
    biosphere_biomes: Res<BiosphereBiomesRegistry<T>>,
    biome_decider: Res<BiomeDecider<T>>,
>>>>>>> c5c4cd17
) {
    for (entity, generating_lod) in query.iter() {
        commands.entity(entity).despawn_recursive();

        let Ok((structure, location)) = is_biosphere.get(generating_lod.structure_entity) else {
            return;
        };

        let (player_entity, structure_entity) = (generating_lod.player_entity, generating_lod.structure_entity);

        let task_pool = AsyncComputeTaskPool::get();

        let structure_coords = location.absolute_coords_f64();

        let dimensions = structure.block_dimensions().x;

        let mut generating_lod = generating_lod.clone();
        let noise_generator = noise_generator.clone();
<<<<<<< HEAD
        let block_ranges = block_ranges.clone();
=======

        let biome_decider = *biome_decider;
        let biosphere_biomes = biosphere_biomes.clone();
        let location = *location;
>>>>>>> c5c4cd17

        let task = task_pool.spawn(async move {
            let noise = noise_generator.inner();

<<<<<<< HEAD
            recurse::<T, S>(
                &mut generating_lod.generating_lod,
                (structure_coords.x, structure_coords.y, structure_coords.z),
                BlockCoordinate::new(0, 0, 0),
                dimensions,
                dimensions / CHUNK_DIMENSIONS,
                &noise,
                &block_ranges,
=======
            let first_block_coord = BlockCoordinate::new(0, 0, 0);

            recurse::<T>(
                &mut generating_lod.generating_lod,
                &location,
                (structure_coords.x, structure_coords.y, structure_coords.z),
                first_block_coord,
                dimensions,
                dimensions / CHUNK_DIMENSIONS,
                &noise,
                &biome_decider,
                &biosphere_biomes,
>>>>>>> c5c4cd17
            );

            let lod_delta = recursively_create_lod_delta(generating_lod.generating_lod);
            let cloned_delta = lod_delta.clone();

            let new_lod = if let Some(read_only_current_lod) = generating_lod.current_lod {
                let mut current_lod = read_only_current_lod.inner().clone();
                cloned_delta.apply_changes(&mut current_lod);
                current_lod
            } else {
                cloned_delta.create_lod()
            };

            // lod delta is only used for network requests, so serializing it here saves a ton of processing power on the main thread
            let lod_delta = cosmos_encoder::serialize(&LodNetworkMessage::SetLod(SetLodMessage {
                serialized_lod: cosmos_encoder::serialize(&lod_delta),
                structure: structure_entity,
            }));

            let cloned_new_lod = new_lod.clone();

            DoneGeneratingLod {
                lod_delta,
                new_lod,
                cloned_new_lod,
            }
        });

        currently_generating.push(AsyncGeneratingLod::<T>::new(player_entity, structure_entity, task));
    }
}

fn recursively_create_lod_delta(generated_lod: GeneratingLod) -> LodDelta {
    match generated_lod {
        GeneratingLod::Same => LodDelta::NoChange,
        GeneratingLod::Children(children) => {
            let [c0, c1, c2, c3, c4, c5, c6, c7] = *children;

            LodDelta::Children(Box::new([
                recursively_create_lod_delta(c0),
                recursively_create_lod_delta(c1),
                recursively_create_lod_delta(c2),
                recursively_create_lod_delta(c3),
                recursively_create_lod_delta(c4),
                recursively_create_lod_delta(c5),
                recursively_create_lod_delta(c6),
                recursively_create_lod_delta(c7),
            ]))
        }
        GeneratingLod::DoneGenerating(lod_chunk) => LodDelta::Single(lod_chunk),
        _ => {
            warn!("Invalid lod state: {generated_lod:?}");
            LodDelta::None
        }
    }
}

/// Calls generate_face_chunk, generate_edge_chunk, and generate_corner_chunk to generate the chunks of a planet.
pub fn generate_planet<T: BiosphereMarkerComponent, E: TGenerateChunkEvent>(
    mut query: Query<(&mut Structure, &Location)>,
    mut generating: ResMut<GeneratingChunks<T>>,
    mut events: EventReader<E>,
    noise_generator: Res<ReadOnlyNoise>,
<<<<<<< HEAD
    block_ranges: Res<BlockLayers<T>>,
=======
    biosphere_biomes: Res<BiosphereBiomesRegistry<T>>,
    biome_decider: Res<BiomeDecider<T>>,
>>>>>>> c5c4cd17
) {
    let chunks = events
        .iter()
        .filter_map(|ev| {
            let structure_entity = ev.get_structure_entity();
            let coords = ev.get_chunk_coordinates();

            if let Ok((mut structure, _)) = query.get_mut(structure_entity) {
                let Structure::Dynamic(planet) = structure.as_mut() else {
                    panic!("A planet must be dynamic!");
                };
                Some((structure_entity, planet.take_or_create_chunk_for_loading(coords)))
            } else {
                None
            }
        })
        .collect::<Vec<(Entity, Chunk)>>();

    let thread_pool = AsyncComputeTaskPool::get();

    let chunks = chunks
        .into_iter()
        .flat_map(|(structure_entity, chunk)| {
            let Ok((structure, location)) = query.get(structure_entity) else {
                return None;
            };

            let Structure::Dynamic(planet) = structure else {
                panic!("A planet must be dynamic!");
            };

            let s_dimensions = planet.block_dimensions();
            let location = *location;

            Some((chunk, s_dimensions, location, structure_entity))
        })
        .collect::<Vec<(Chunk, CoordinateType, Location, Entity)>>();

    if !chunks.is_empty() {
<<<<<<< HEAD
        for (mut chunk, s_dimensions, location, structure_entity) in chunks {
            let block_ranges = block_ranges.clone();

            let noise = noise_generator.clone();
=======
        for (mut chunk, s_dimensions, structure_location, structure_entity) in chunks {
            let noise = noise_generator.clone();

            let biome_decider = *biome_decider;
            let biosphere_biomes = biosphere_biomes.clone();
>>>>>>> c5c4cd17

            let task = thread_pool.spawn(async move {
                let noise_generator = noise.inner();
                // let timer = UtilsTimer::start();

                let actual_pos = structure_location.absolute_coords_f64();

                let structure_z = actual_pos.z;
                let structure_y = actual_pos.y;
                let structure_x = actual_pos.x;

                // To save multiplication operations later.
                let first_block_coord = chunk.chunk_coordinates().first_structure_block();

<<<<<<< HEAD
                // Get all possible planet faces from the chunk corners.
                let chunk_faces = Planet::chunk_planet_faces(first_block_coord, s_dimensions);
                match chunk_faces {
                    ChunkFaces::Face(up) => {
                        generate_face_chunk::<S, T, Chunk>(
                            first_block_coord,
                            (structure_x, structure_y, structure_z),
                            s_dimensions,
                            &noise_generator,
                            &block_ranges,
                            &mut chunk,
                            up,
                            1,
                        );
                    }
                    ChunkFaces::Edge(j_up, k_up) => {
                        generate_edge_chunk::<S, T, Chunk>(
                            first_block_coord,
                            (structure_x, structure_y, structure_z),
                            s_dimensions,
                            &noise_generator,
                            &block_ranges,
                            &mut chunk,
                            j_up,
                            k_up,
                            1,
                        );
                    }
                    ChunkFaces::Corner(x_up, y_up, z_up) => {
                        generate_corner_chunk::<S, T, Chunk>(
                            first_block_coord,
                            (structure_x, structure_y, structure_z),
                            s_dimensions,
                            &noise_generator,
                            &block_ranges,
                            &mut chunk,
                            x_up,
                            y_up,
                            z_up,
                            1,
                        );
=======
                let (biomes, biome_list) = calculate_biomes::<T>(
                    first_block_coord,
                    &structure_location,
                    &noise_generator,
                    1,
                    &biome_decider,
                    &biosphere_biomes,
                );

                for (biome, biome_id) in biomes {
                    let biome_id = biome_id as u8;

                    // Get all possible planet faces from the chunk corners.
                    let chunk_faces = Planet::chunk_planet_faces(first_block_coord, s_dimensions);
                    match chunk_faces {
                        ChunkFaces::Face(up) => {
                            biome.generate_face_chunk(
                                biome.as_ref(),
                                first_block_coord,
                                (structure_x, structure_y, structure_z),
                                s_dimensions,
                                &noise_generator,
                                &mut chunk,
                                up,
                                &biome_list,
                                biome_id,
                            );
                        }
                        ChunkFaces::Edge(j_up, k_up) => {
                            biome.generate_edge_chunk(
                                biome.as_ref(),
                                first_block_coord,
                                (structure_x, structure_y, structure_z),
                                s_dimensions,
                                &noise_generator,
                                &mut chunk,
                                j_up,
                                k_up,
                                &biome_list,
                                biome_id,
                            );
                        }
                        ChunkFaces::Corner(x_up, y_up, z_up) => {
                            biome.generate_corner_chunk(
                                biome.as_ref(),
                                first_block_coord,
                                (structure_x, structure_y, structure_z),
                                s_dimensions,
                                &noise_generator,
                                &mut chunk,
                                x_up,
                                y_up,
                                z_up,
                                &biome_list,
                                biome_id,
                            );
                        }
>>>>>>> c5c4cd17
                    }
                }
                // timer.log_duration("Chunk:");
                (chunk, structure_entity)
            });

            generating.generating.push(GeneratingChunk::new(task));
        }
    }
}<|MERGE_RESOLUTION|>--- conflicted
+++ resolved
@@ -3,26 +3,15 @@
 use std::{marker::PhantomData, mem::swap, sync::RwLockReadGuard};
 
 use bevy::{
-<<<<<<< HEAD
-    prelude::{
-        warn, Commands, Component, DespawnRecursiveExt, Entity, Event, EventReader, EventWriter, Query, Res, ResMut, Resource, With,
-    },
-    tasks::AsyncComputeTaskPool,
-};
-use cosmos_core::{
-    block::{Block, BlockFace},
-=======
     prelude::{warn, Commands, DespawnRecursiveExt, Entity, Event, EventReader, EventWriter, Query, Res, ResMut, Resource, With},
     tasks::AsyncComputeTaskPool,
 };
 use cosmos_core::{
     block::Block,
->>>>>>> c5c4cd17
     netty::cosmos_encoder,
     physics::location::Location,
     registry::Registry,
     structure::{
-        block_storage::BlockStorer,
         chunk::{Chunk, CHUNK_DIMENSIONS},
         coordinates::{BlockCoordinate, ChunkBlockCoordinate, ChunkCoordinate, CoordinateType},
         lod::{LodDelta, LodNetworkMessage, SetLodMessage},
@@ -30,24 +19,9 @@
         planet::{ChunkFaces, Planet},
         Structure,
     },
-<<<<<<< HEAD
-    utils::array_utils::flatten_2d,
-};
-use futures_lite::future;
-use noise::NoiseFn;
-use rayon::prelude::{IndexedParallelIterator, IntoParallelRefMutIterator, ParallelIterator};
-
-use crate::{
-    init::init_world::{Noise, ReadOnlyNoise},
-    structure::planet::lods::generate_lods::{
-        AsyncGeneratingLod, DoneGeneratingLod, GeneratingLod, GeneratingLods, LodNeedsGeneratedForPlayer,
-    },
-};
-=======
 };
 use futures_lite::future;
 use rayon::prelude::{IndexedParallelIterator, IntoParallelRefMutIterator, ParallelIterator};
->>>>>>> c5c4cd17
 
 use crate::{
     init::init_world::{Noise, ReadOnlyNoise},
@@ -102,404 +76,12 @@
     }
 }
 
-<<<<<<< HEAD
-#[inline]
-fn generate_face_chunk<S: BiosphereGenerationStrategy, T: Component + Clone + Default, C: BlockStorer>(
-    block_coords: BlockCoordinate,
-    structure_coords: (f64, f64, f64),
-    s_dimensions: CoordinateType,
-    noise_generator: &noise::OpenSimplex,
-    block_ranges: &BlockLayers<T>,
-    chunk: &mut C,
-    up: BlockFace,
-    scale: CoordinateType,
-) {
-    let (sx, sy, sz) = (block_coords.x, block_coords.y, block_coords.z);
-
-    for i in 0..CHUNK_DIMENSIONS {
-        for j in 0..CHUNK_DIMENSIONS {
-            let seed_coords: BlockCoordinate = match up {
-                BlockFace::Top => (sx + i * scale, s_dimensions, sz + j * scale),
-                BlockFace::Bottom => (sx + i * scale, 0, sz + j * scale),
-                BlockFace::Front => (sx + i * scale, sy + j * scale, s_dimensions),
-                BlockFace::Back => (sx + i * scale, sy + j * scale, 0),
-                BlockFace::Right => (s_dimensions, sy + i * scale, sz + j * scale),
-                BlockFace::Left => (0, sy + i * scale, sz + j * scale),
-            }
-            .into();
-
-            let mut height = s_dimensions;
-            let mut concrete_ranges = Vec::new();
-            for (block, level) in block_ranges.ranges.iter() {
-                let level_top = S::get_top_height(
-                    up,
-                    seed_coords,
-                    structure_coords,
-                    s_dimensions,
-                    noise_generator,
-                    height - level.middle_depth,
-                    level.amplitude,
-                    level.delta,
-                    level.iterations,
-                );
-                concrete_ranges.push((block, level_top));
-                height = level_top;
-            }
-
-            for chunk_height in 0..CHUNK_DIMENSIONS {
-                let coords: ChunkBlockCoordinate = match up {
-                    BlockFace::Front | BlockFace::Back => (i, j, chunk_height),
-                    BlockFace::Top | BlockFace::Bottom => (i, chunk_height, j),
-                    BlockFace::Right | BlockFace::Left => (chunk_height, i, j),
-                }
-                .into();
-
-                let height = match up {
-                    BlockFace::Front => sz + chunk_height * scale,
-                    BlockFace::Back => s_dimensions - (sz + chunk_height * scale),
-                    BlockFace::Top => sy + chunk_height * scale,
-                    BlockFace::Bottom => s_dimensions - (sy + chunk_height * scale),
-                    BlockFace::Right => sx + chunk_height * scale,
-                    BlockFace::Left => s_dimensions - (sx + chunk_height * scale),
-                };
-
-                let block = block_ranges.face_block(height, &concrete_ranges, block_ranges.sea_level, block_ranges.sea_block(), scale);
-                if let Some(block) = block {
-                    chunk.set_block_at(coords, block, up);
-                }
-                // else if scale != 1 {
-                //     let below_coords = match up {
-                //         BlockFace::Front => (coords.x, coords.y, coords.z - 1),
-                //         BlockFace::Back => (coords.x, coords.y, coords.z + 1),
-                //         BlockFace::Top => (coords.x, coords.y - 1, coords.z),
-                //         BlockFace::Bottom => (coords.x, coords.y + 1, coords.z),
-                //         BlockFace::Right => (coords.x - 1, coords.y, coords.z),
-                //         BlockFace::Left => (coords.x + 1, coords.y, coords.z),
-                //     }
-                //     .into();
-
-                //     if let Some((candidate, _)) = concrete_ranges.iter().find(|(_, h)| height + scale > *h) {
-                //         chunk.set_block_at(below_coords, candidate, up);
-                //     }
-                // }
-            }
-        }
-    }
-}
-
-fn generate_edge_chunk<S: BiosphereGenerationStrategy, T: Component + Clone + Default, C: BlockStorer>(
-    block_coords: BlockCoordinate,
-    structure_coords: (f64, f64, f64),
-    s_dimensions: CoordinateType,
-    noise_generator: &noise::OpenSimplex,
-    block_ranges: &BlockLayers<T>,
-    chunk: &mut C,
-    j_up: BlockFace,
-    k_up: BlockFace,
-    scale: CoordinateType,
-) {
-    for i in 0..CHUNK_DIMENSIONS {
-        let i_scaled = i * scale;
-        let mut j_layers_cache: Vec<Vec<(&Block, CoordinateType)>> = vec![vec![]; CHUNK_DIMENSIONS as usize];
-        for (j, j_layers) in j_layers_cache.iter_mut().enumerate() {
-            let j_scaled = j as CoordinateType * scale;
-
-            // Seed coordinates and j-direction noise functions.
-            let (mut x, mut y, mut z) = (block_coords.x + i_scaled, block_coords.y + i_scaled, block_coords.z + i_scaled);
-
-            match j_up {
-                BlockFace::Front => z = s_dimensions,
-                BlockFace::Back => z = 0,
-                BlockFace::Top => y = s_dimensions,
-                BlockFace::Bottom => y = 0,
-                BlockFace::Right => x = s_dimensions,
-                BlockFace::Left => x = 0,
-            };
-            match k_up {
-                BlockFace::Front | BlockFace::Back => z = block_coords.z + j_scaled,
-                BlockFace::Top | BlockFace::Bottom => y = block_coords.y + j_scaled,
-                BlockFace::Right | BlockFace::Left => x = block_coords.x + j_scaled,
-            };
-            let mut height = s_dimensions;
-            for (block, layer) in block_ranges.ranges.iter() {
-                let layer_top = S::get_top_height(
-                    j_up,
-                    BlockCoordinate::new(x, y, z),
-                    structure_coords,
-                    s_dimensions,
-                    noise_generator,
-                    height - layer.middle_depth,
-                    layer.amplitude,
-                    layer.delta,
-                    layer.iterations,
-                );
-                j_layers.push((block, layer_top));
-                height = layer_top;
-            }
-        }
-
-        // The minimum (j, j) on the 45 where the two top heights intersect.
-        let mut first_both_45 = s_dimensions;
-        for j in 0..CHUNK_DIMENSIONS {
-            let j_scaled = j as CoordinateType * scale;
-
-            // Seed coordinates and k-direction noise functions.
-            let (mut x, mut y, mut z) = (block_coords.x + i_scaled, block_coords.y + i_scaled, block_coords.z + i_scaled);
-            match k_up {
-                BlockFace::Front => z = s_dimensions,
-                BlockFace::Back => z = 0,
-                BlockFace::Top => y = s_dimensions,
-                BlockFace::Bottom => y = 0,
-                BlockFace::Right => x = s_dimensions,
-                BlockFace::Left => x = 0,
-            };
-            match j_up {
-                BlockFace::Front | BlockFace::Back => z = block_coords.z + j_scaled,
-                BlockFace::Top | BlockFace::Bottom => y = block_coords.y + j_scaled,
-                BlockFace::Right | BlockFace::Left => x = block_coords.x + j_scaled,
-            };
-            let j_height = match j_up {
-                BlockFace::Front => z,
-                BlockFace::Back => s_dimensions - z,
-                BlockFace::Top => y,
-                BlockFace::Bottom => s_dimensions - y,
-                BlockFace::Right => x,
-                BlockFace::Left => s_dimensions - x,
-            };
-
-            let mut height = s_dimensions;
-            let mut k_layers: Vec<(&Block, CoordinateType)> = vec![];
-            for (block, layer) in block_ranges.ranges.iter() {
-                let layer_top = S::get_top_height(
-                    k_up,
-                    BlockCoordinate::new(x, y, z),
-                    structure_coords,
-                    s_dimensions,
-                    noise_generator,
-                    height - layer.middle_depth,
-                    layer.amplitude,
-                    layer.delta,
-                    layer.iterations,
-                );
-                k_layers.push((block, layer_top));
-                height = layer_top;
-            }
-
-            if j_layers_cache[j as usize][0].1 == j_height && k_layers[0].1 == j_height && first_both_45 == s_dimensions {
-                first_both_45 = j_height;
-            }
-
-            for (k, j_layers) in j_layers_cache.iter().enumerate() {
-                let mut chunk_block_coords = ChunkBlockCoordinate::new(i, i, i);
-                match j_up {
-                    BlockFace::Front | BlockFace::Back => chunk_block_coords.z = j,
-                    BlockFace::Top | BlockFace::Bottom => chunk_block_coords.y = j,
-                    BlockFace::Right | BlockFace::Left => chunk_block_coords.x = j,
-                };
-                match k_up {
-                    BlockFace::Front | BlockFace::Back => chunk_block_coords.z = k as CoordinateType,
-                    BlockFace::Top | BlockFace::Bottom => chunk_block_coords.y = k as CoordinateType,
-                    BlockFace::Right | BlockFace::Left => chunk_block_coords.x = k as CoordinateType,
-                };
-
-                let k_height = match k_up {
-                    BlockFace::Front => block_coords.z + chunk_block_coords.z * scale,
-                    BlockFace::Back => s_dimensions - (block_coords.z + chunk_block_coords.z * scale),
-                    BlockFace::Top => block_coords.y + chunk_block_coords.y * scale,
-                    BlockFace::Bottom => s_dimensions - (block_coords.y + chunk_block_coords.y * scale),
-                    BlockFace::Right => block_coords.x + chunk_block_coords.x * scale,
-                    BlockFace::Left => s_dimensions - (block_coords.x + chunk_block_coords.x * scale),
-                };
-
-                if j_height < first_both_45 || k_height < first_both_45 {
-                    // The top block needs different "top" to look good, the block can't tell which "up" looks good.
-                    let block_up = Planet::get_planet_face_without_structure(
-                        BlockCoordinate::new(
-                            block_coords.x + chunk_block_coords.x * scale,
-                            block_coords.y + chunk_block_coords.y * scale,
-                            block_coords.z + chunk_block_coords.z * scale,
-                        ),
-                        s_dimensions,
-                    );
-                    let block = block_ranges.edge_block(
-                        j_height,
-                        k_height,
-                        j_layers,
-                        &k_layers,
-                        block_ranges.sea_level,
-                        block_ranges.sea_block(),
-                        scale,
-                    );
-                    if let Some(block) = block {
-                        chunk.set_block_at(chunk_block_coords, block, block_up);
-                    }
-                }
-            }
-        }
-    }
-}
-
-// Might trim 45s, see generate_edge_chunk.
-fn generate_corner_chunk<S: BiosphereGenerationStrategy, T: Component + Clone + Default, C: BlockStorer>(
-    block_coords: BlockCoordinate,
-    structure_coords: (f64, f64, f64),
-    s_dimensions: CoordinateType,
-    noise_generator: &noise::OpenSimplex,
-    block_ranges: &BlockLayers<T>,
-    chunk: &mut C,
-    x_up: BlockFace,
-    y_up: BlockFace,
-    z_up: BlockFace,
-    scale: CoordinateType,
-) {
-    // x top height cache.
-    let mut x_layers: Vec<Vec<(&Block, CoordinateType)>> = vec![vec![]; CHUNK_DIMENSIONS as usize * CHUNK_DIMENSIONS as usize];
-    for j in 0..CHUNK_DIMENSIONS {
-        let j_scaled = j * scale;
-        for k in 0..CHUNK_DIMENSIONS {
-            let k_scaled = k * scale;
-
-            let index = flatten_2d(j as usize, k as usize, CHUNK_DIMENSIONS as usize);
-
-            // Seed coordinates for the noise function.
-            let seed_coords = match x_up {
-                BlockFace::Right => (s_dimensions, block_coords.y + j_scaled, block_coords.z + k_scaled),
-                _ => (0, block_coords.y + j_scaled, block_coords.z + k_scaled),
-            }
-            .into();
-
-            // Unmodified top height.
-            let mut height = s_dimensions;
-            for (block, level) in block_ranges.ranges.iter() {
-                let level_top = S::get_top_height(
-                    x_up,
-                    seed_coords,
-                    structure_coords,
-                    s_dimensions,
-                    noise_generator,
-                    height - level.middle_depth,
-                    level.amplitude,
-                    level.delta,
-                    level.iterations,
-                );
-                x_layers[index].push((block, level_top));
-                height = level_top;
-            }
-        }
-    }
-
-    // y top height cache.
-    let mut y_layers: Vec<Vec<(&Block, CoordinateType)>> = vec![vec![]; CHUNK_DIMENSIONS as usize * CHUNK_DIMENSIONS as usize];
-    for i in 0..CHUNK_DIMENSIONS {
-        let i_scaled = i * scale;
-        for k in 0..CHUNK_DIMENSIONS {
-            let k_scaled = k * scale;
-
-            let index = flatten_2d(i as usize, k as usize, CHUNK_DIMENSIONS as usize);
-
-            // Seed coordinates for the noise function. Which loop variable goes to which xyz must agree everywhere.
-            let seed_coords = match y_up {
-                BlockFace::Top => (block_coords.x + i_scaled, s_dimensions, block_coords.z + k_scaled),
-                _ => (block_coords.x + i_scaled, 0, block_coords.z + k_scaled),
-            }
-            .into();
-
-            // Unmodified top height.
-            let mut height = s_dimensions;
-            for (block, level) in block_ranges.ranges.iter() {
-                let level_top = S::get_top_height(
-                    y_up,
-                    seed_coords,
-                    structure_coords,
-                    s_dimensions,
-                    noise_generator,
-                    height - level.middle_depth,
-                    level.amplitude,
-                    level.delta,
-                    level.iterations,
-                );
-                y_layers[index].push((block, level_top));
-                height = level_top;
-            }
-        }
-    }
-
-    for i in 0..CHUNK_DIMENSIONS {
-        let i_scaled = i * scale;
-        for j in 0..CHUNK_DIMENSIONS {
-            let j_scaled = j * scale;
-
-            // Seed coordinates for the noise function.
-            let seed_coords = match z_up {
-                BlockFace::Front => (block_coords.x + i_scaled, block_coords.y + j_scaled, s_dimensions),
-                _ => (block_coords.x + i_scaled, block_coords.y + j_scaled, 0),
-            }
-            .into();
-
-            // Unmodified top height.
-            let mut height = s_dimensions;
-            let mut z_layers = vec![];
-            for (block, level) in block_ranges.ranges.iter() {
-                let level_top = S::get_top_height(
-                    z_up,
-                    seed_coords,
-                    structure_coords,
-                    s_dimensions,
-                    noise_generator,
-                    height - level.middle_depth,
-                    level.amplitude,
-                    level.delta,
-                    level.iterations,
-                );
-                z_layers.push((block, level_top));
-                height = level_top;
-            }
-
-            for k in 0..CHUNK_DIMENSIONS {
-                let k_scaled = k * scale;
-
-                let z_height = match z_up {
-                    BlockFace::Front => block_coords.z + k_scaled,
-                    _ => s_dimensions - (block_coords.z + k_scaled),
-                };
-                let y_height = match y_up {
-                    BlockFace::Top => block_coords.y + j_scaled,
-                    _ => s_dimensions - (block_coords.y + j_scaled),
-                };
-                let x_height = match x_up {
-                    BlockFace::Right => block_coords.x + i_scaled,
-                    _ => s_dimensions - (block_coords.x + i_scaled),
-                };
-
-                let block_up = Planet::get_planet_face_without_structure(
-                    BlockCoordinate::new(block_coords.x + i_scaled, block_coords.y + j_scaled, block_coords.z + k_scaled),
-                    s_dimensions,
-                );
-                let block = block_ranges.corner_block(
-                    x_height,
-                    y_height,
-                    z_height,
-                    &x_layers[flatten_2d(j as usize, k as usize, CHUNK_DIMENSIONS as usize)],
-                    &y_layers[flatten_2d(i as usize, k as usize, CHUNK_DIMENSIONS as usize)],
-                    &z_layers,
-                    block_ranges.sea_level,
-                    block_ranges.sea_block(),
-                    scale,
-                );
-                if let Some(block) = block {
-                    chunk.set_block_at(ChunkBlockCoordinate::new(i, j, k), block, block_up);
-                }
-            }
-        }
-    }
-=======
 /// Stores which blocks make up each biosphere, and how far below the top solid block each block generates.
 /// Blocks in ascending order ("stone" = 5 first, "grass" = 0 last).
 #[derive(Resource, Clone, Default, Debug)]
 pub struct BlockLayers {
     ranges: Vec<(Block, BlockLayer)>,
     sea_block: Option<(CoordinateType, Block)>,
->>>>>>> c5c4cd17
 }
 
 impl BlockLayers {
@@ -636,12 +218,7 @@
         &self,
         height: CoordinateType,
         block_layers: &[(&'a Block, CoordinateType)],
-<<<<<<< HEAD
-        sea_level: Option<CoordinateType>,
-        sea_block: Option<&'a Block>,
-=======
         sea_level: Option<&'a (CoordinateType, Block)>,
->>>>>>> c5c4cd17
         scale: CoordinateType,
     ) -> Option<&'a Block> {
         if scale == 1 {
@@ -692,12 +269,7 @@
         k_height: CoordinateType,
         j_layers: &[(&'a Block, CoordinateType)],
         k_layers: &[(&'a Block, CoordinateType)],
-<<<<<<< HEAD
-        sea_level: Option<CoordinateType>,
-        sea_block: Option<&'a Block>,
-=======
         sea_level: Option<&'a (CoordinateType, Block)>,
->>>>>>> c5c4cd17
         scale: CoordinateType,
     ) -> Option<&'a Block> {
         if scale == 1 {
@@ -750,12 +322,7 @@
         x_layers: &[(&'a Block, CoordinateType)],
         y_layers: &[(&'a Block, CoordinateType)],
         z_layers: &[(&'a Block, CoordinateType)],
-<<<<<<< HEAD
-        sea_level: Option<CoordinateType>,
-        sea_block: Option<&'a Block>,
-=======
         sea_level: Option<&'a (CoordinateType, Block)>,
->>>>>>> c5c4cd17
         scale: CoordinateType,
     ) -> Option<&'a Block> {
         if scale == 1 {
@@ -790,31 +357,18 @@
             }
         }
 
-<<<<<<< HEAD
-        // No land blocks, must be sea or air.
-        if sea_level
-            .map(|sea_level| x_height.max(y_height).max(z_height) <= sea_level)
-            .unwrap_or(false)
-        {
-            Some(sea_block.expect("Set sea level without setting a sea block."))
-=======
         if let Some((sea_level, sea_block)) = sea_level {
             if x_height.max(y_height).max(z_height) <= *sea_level {
                 Some(sea_block)
             } else {
                 None
             }
->>>>>>> c5c4cd17
         } else {
             None
         }
     }
 }
 
-<<<<<<< HEAD
-fn generate<T: Component + Default + Clone, S: BiosphereGenerationStrategy + 'static>(
-    generating_lod: &mut GeneratingLod,
-=======
 fn calculate_biomes<'a, T: BiosphereMarkerComponent>(
     first_block_coord: BlockCoordinate,
     structure_location: &Location,
@@ -853,58 +407,10 @@
 fn generate<T: BiosphereMarkerComponent>(
     generating_lod: &mut GeneratingLod,
     structure_location: &Location,
->>>>>>> c5c4cd17
     (structure_x, structure_y, structure_z): (f64, f64, f64),
     first_block_coord: BlockCoordinate,
     s_dimensions: CoordinateType,
     scale: CoordinateType,
-<<<<<<< HEAD
-    noise_generator: &noise::OpenSimplex,
-    block_ranges: &BlockLayers<T>,
-) {
-    let mut lod_chunk = Box::new(LodChunk::new());
-
-    let chunk_faces = Planet::chunk_planet_faces_with_scale(first_block_coord, s_dimensions, scale);
-    match chunk_faces {
-        ChunkFaces::Face(up) => {
-            generate_face_chunk::<S, T, LodChunk>(
-                first_block_coord,
-                (structure_x, structure_y, structure_z),
-                s_dimensions,
-                noise_generator,
-                block_ranges,
-                &mut lod_chunk,
-                up,
-                scale,
-            );
-        }
-        ChunkFaces::Edge(j_up, k_up) => {
-            generate_edge_chunk::<S, T, LodChunk>(
-                first_block_coord,
-                (structure_x, structure_y, structure_z),
-                s_dimensions,
-                noise_generator,
-                block_ranges,
-                &mut lod_chunk,
-                j_up,
-                k_up,
-                scale,
-            );
-        }
-        ChunkFaces::Corner(x_up, y_up, z_up) => {
-            generate_corner_chunk::<S, T, LodChunk>(
-                first_block_coord,
-                (structure_x, structure_y, structure_z),
-                s_dimensions,
-                noise_generator,
-                block_ranges,
-                &mut lod_chunk,
-                x_up,
-                y_up,
-                z_up,
-                scale,
-            );
-=======
     noise_generator: &Noise,
     biome_decider: &BiomeDecider<T>,
     biosphere_biomes: &BiosphereBiomesRegistry<T>,
@@ -970,7 +476,6 @@
                     biome_id,
                 );
             }
->>>>>>> c5c4cd17
         }
     }
 
@@ -978,48 +483,30 @@
     *generating_lod = GeneratingLod::DoneGenerating(lod_chunk);
 }
 
-<<<<<<< HEAD
-fn recurse<T: Component + Default + Clone, S: BiosphereGenerationStrategy + 'static>(
-    generating_lod: &mut GeneratingLod,
-=======
 fn recurse<T: BiosphereMarkerComponent>(
     generating_lod: &mut GeneratingLod,
     structure_location: &Location,
->>>>>>> c5c4cd17
     (structure_x, structure_y, structure_z): (f64, f64, f64),
     first_block_coord: BlockCoordinate,
     s_dimensions: CoordinateType,
     scale: CoordinateType,
     noise_generator: &Noise,
-<<<<<<< HEAD
-    block_ranges: &BlockLayers<T>,
-=======
     biome_decider: &BiomeDecider<T>,
     biosphere_biomes: &BiosphereBiomesRegistry<T>,
->>>>>>> c5c4cd17
 ) {
     match generating_lod {
         GeneratingLod::NeedsGenerated => {
             *generating_lod = GeneratingLod::BeingGenerated;
-<<<<<<< HEAD
-            generate::<T, S>(
-                generating_lod,
-=======
             generate::<T>(
                 generating_lod,
                 structure_location,
->>>>>>> c5c4cd17
                 (structure_x, structure_y, structure_z),
                 first_block_coord,
                 s_dimensions,
                 scale,
                 noise_generator,
-<<<<<<< HEAD
-                block_ranges,
-=======
                 biome_decider,
                 biosphere_biomes,
->>>>>>> c5c4cd17
             );
         }
         GeneratingLod::Children(children) => {
@@ -1039,36 +526,14 @@
             ];
 
             children.par_iter_mut().zip(coords).for_each(|(child, (bx, by, bz))| {
-<<<<<<< HEAD
-                recurse::<T, S>(
-                    child,
-=======
                 recurse::<T>(
                     child,
                     structure_location,
->>>>>>> c5c4cd17
                     (structure_x, structure_y, structure_z),
                     BlockCoordinate::new(bx, by, bz) + first_block_coord,
                     s_dimensions,
                     s2,
                     noise_generator,
-<<<<<<< HEAD
-                    block_ranges,
-                );
-            });
-        }
-        _ => {}
-    }
-}
-
-pub(crate) fn begin_generating_lods<T: Component + Default + Clone, S: BiosphereGenerationStrategy + 'static>(
-    query: Query<(Entity, &LodNeedsGeneratedForPlayer), With<T>>,
-    is_biosphere: Query<(&Structure, &Location), With<T>>,
-    noise_generator: Res<ReadOnlyNoise>,
-    block_ranges: Res<BlockLayers<T>>,
-    mut currently_generating: ResMut<GeneratingLods<T>>,
-    mut commands: Commands,
-=======
                     biome_decider,
                     biosphere_biomes,
                 );
@@ -1086,7 +551,6 @@
     mut commands: Commands,
     biosphere_biomes: Res<BiosphereBiomesRegistry<T>>,
     biome_decider: Res<BiomeDecider<T>>,
->>>>>>> c5c4cd17
 ) {
     for (entity, generating_lod) in query.iter() {
         commands.entity(entity).despawn_recursive();
@@ -1105,28 +569,14 @@
 
         let mut generating_lod = generating_lod.clone();
         let noise_generator = noise_generator.clone();
-<<<<<<< HEAD
-        let block_ranges = block_ranges.clone();
-=======
 
         let biome_decider = *biome_decider;
         let biosphere_biomes = biosphere_biomes.clone();
         let location = *location;
->>>>>>> c5c4cd17
 
         let task = task_pool.spawn(async move {
             let noise = noise_generator.inner();
 
-<<<<<<< HEAD
-            recurse::<T, S>(
-                &mut generating_lod.generating_lod,
-                (structure_coords.x, structure_coords.y, structure_coords.z),
-                BlockCoordinate::new(0, 0, 0),
-                dimensions,
-                dimensions / CHUNK_DIMENSIONS,
-                &noise,
-                &block_ranges,
-=======
             let first_block_coord = BlockCoordinate::new(0, 0, 0);
 
             recurse::<T>(
@@ -1139,7 +589,6 @@
                 &noise,
                 &biome_decider,
                 &biosphere_biomes,
->>>>>>> c5c4cd17
             );
 
             let lod_delta = recursively_create_lod_delta(generating_lod.generating_lod);
@@ -1203,12 +652,8 @@
     mut generating: ResMut<GeneratingChunks<T>>,
     mut events: EventReader<E>,
     noise_generator: Res<ReadOnlyNoise>,
-<<<<<<< HEAD
-    block_ranges: Res<BlockLayers<T>>,
-=======
     biosphere_biomes: Res<BiosphereBiomesRegistry<T>>,
     biome_decider: Res<BiomeDecider<T>>,
->>>>>>> c5c4cd17
 ) {
     let chunks = events
         .iter()
@@ -1248,18 +693,11 @@
         .collect::<Vec<(Chunk, CoordinateType, Location, Entity)>>();
 
     if !chunks.is_empty() {
-<<<<<<< HEAD
-        for (mut chunk, s_dimensions, location, structure_entity) in chunks {
-            let block_ranges = block_ranges.clone();
-
-            let noise = noise_generator.clone();
-=======
         for (mut chunk, s_dimensions, structure_location, structure_entity) in chunks {
             let noise = noise_generator.clone();
 
             let biome_decider = *biome_decider;
             let biosphere_biomes = biosphere_biomes.clone();
->>>>>>> c5c4cd17
 
             let task = thread_pool.spawn(async move {
                 let noise_generator = noise.inner();
@@ -1274,49 +712,6 @@
                 // To save multiplication operations later.
                 let first_block_coord = chunk.chunk_coordinates().first_structure_block();
 
-<<<<<<< HEAD
-                // Get all possible planet faces from the chunk corners.
-                let chunk_faces = Planet::chunk_planet_faces(first_block_coord, s_dimensions);
-                match chunk_faces {
-                    ChunkFaces::Face(up) => {
-                        generate_face_chunk::<S, T, Chunk>(
-                            first_block_coord,
-                            (structure_x, structure_y, structure_z),
-                            s_dimensions,
-                            &noise_generator,
-                            &block_ranges,
-                            &mut chunk,
-                            up,
-                            1,
-                        );
-                    }
-                    ChunkFaces::Edge(j_up, k_up) => {
-                        generate_edge_chunk::<S, T, Chunk>(
-                            first_block_coord,
-                            (structure_x, structure_y, structure_z),
-                            s_dimensions,
-                            &noise_generator,
-                            &block_ranges,
-                            &mut chunk,
-                            j_up,
-                            k_up,
-                            1,
-                        );
-                    }
-                    ChunkFaces::Corner(x_up, y_up, z_up) => {
-                        generate_corner_chunk::<S, T, Chunk>(
-                            first_block_coord,
-                            (structure_x, structure_y, structure_z),
-                            s_dimensions,
-                            &noise_generator,
-                            &block_ranges,
-                            &mut chunk,
-                            x_up,
-                            y_up,
-                            z_up,
-                            1,
-                        );
-=======
                 let (biomes, biome_list) = calculate_biomes::<T>(
                     first_block_coord,
                     &structure_location,
@@ -1374,7 +769,6 @@
                                 biome_id,
                             );
                         }
->>>>>>> c5c4cd17
                     }
                 }
                 // timer.log_duration("Chunk:");

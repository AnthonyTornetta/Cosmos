--- conflicted
+++ resolved
@@ -69,25 +69,15 @@
 
 fn make_block_ranges(block_registry: Res<Registry<Block>>, mut commands: Commands) {
     commands.insert_resource(
-<<<<<<< HEAD
-        BlockRanges::<GrassBiosphereMarker>::default()
-            .with_range("cosmos:stone", &block_registry, 6)
-            .expect("Stone missing")
-            .with_range("cosmos:dirt", &block_registry, 2)
-            .expect("Dirt missing")
-            .with_range("cosmos:grass", &block_registry, 1)
-            .expect("Grass missing")
-            .with_range("cosmos:short_grass", &block_registry, 0)
-            .expect("Grass missing"),
-=======
         BlockLayers::<GrassBiosphereMarker>::default()
-            .add_noise_layer("cosmos:grass", &block_registry, 160, 0.05, 7.0, 9)
+            .add_noise_layer("cosmos:short_grass", &block_registry, 160, 0.05, 7.0, 9)
+            .expect("Short Grass missing")
+            .add_fixed_layer("cosmos:grass", &block_registry, 1)
             .expect("Grass missing")
             .add_fixed_layer("cosmos:dirt", &block_registry, 1)
             .expect("Dirt missing")
             .add_fixed_layer("cosmos:stone", &block_registry, 4)
             .expect("Stone missing"),
->>>>>>> 757d04ab
     );
 }
 
@@ -577,11 +567,7 @@
     register_biosphere::<GrassBiosphereMarker, GrassChunkNeedsGeneratedEvent>(
         app,
         "cosmos:biosphere_grass",
-<<<<<<< HEAD
-        TemperatureRange::new(255.0, 50000.0),
-=======
         TemperatureRange::new(200.0, 500.0),
->>>>>>> 757d04ab
     );
 
     app.add_systems(

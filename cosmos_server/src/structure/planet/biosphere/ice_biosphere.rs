--- conflicted
+++ resolved
@@ -13,11 +13,7 @@
 use crate::GameState;
 
 use super::{
-<<<<<<< HEAD
     biosphere_generation::{generate_planet, notify_when_done_generating_terrain, BlockLayers, GenerateChunkFeaturesEvent},
-=======
-    biosphere_generation::{BlockLayers, DefaultBiosphereGenerationStrategy, GenerateChunkFeaturesEvent},
->>>>>>> dd9ddf0d
     register_biosphere, TBiosphere, TGenerateChunkEvent, TemperatureRange,
 };
 
@@ -100,23 +96,10 @@
 }
 
 pub(super) fn register(app: &mut App) {
-<<<<<<< HEAD
-    register_biosphere::<IceBiosphereMarker, IceChunkNeedsGeneratedEvent>(app, "cosmos:biosphere_ice", TemperatureRange::new(0.0, 300.0));
-
-    app.add_systems(
-        Update,
-        (
-            generate_planet::<IceBiosphereMarker, IceChunkNeedsGeneratedEvent>,
-            notify_when_done_generating_terrain::<IceBiosphereMarker>,
-            generate_chunk_features,
-        )
-            .run_if(in_state(GameState::Playing)),
-=======
     register_biosphere::<IceBiosphereMarker, IceChunkNeedsGeneratedEvent, DefaultBiosphereGenerationStrategy>(
         app,
         "cosmos:biosphere_ice",
         TemperatureRange::new(0.0, 300.0),
->>>>>>> dd9ddf0d
     );
 
     app.add_systems(Update, generate_chunk_features.run_if(in_state(GameState::Playing)))

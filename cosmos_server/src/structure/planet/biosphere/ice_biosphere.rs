--- conflicted
+++ resolved
@@ -96,23 +96,10 @@
 }
 
 pub(super) fn register(app: &mut App) {
-<<<<<<< HEAD
     register_biosphere::<IceBiosphereMarker, IceChunkNeedsGeneratedEvent, DefaultBiosphereGenerationStrategy>(
         app,
         "cosmos:biosphere_ice",
-        TemperatureRange::new(0.0, 1.0),
-=======
-    register_biosphere::<IceBiosphereMarker, IceChunkNeedsGeneratedEvent>(app, "cosmos:biosphere_ice", TemperatureRange::new(0.0, 300.0));
-
-    app.add_systems(
-        Update,
-        (
-            generate_planet::<IceBiosphereMarker, IceChunkNeedsGeneratedEvent, DefaultBiosphereGenerationStrategy>,
-            notify_when_done_generating_terrain::<IceBiosphereMarker>,
-            generate_chunk_features,
-        )
-            .run_if(in_state(GameState::Playing)),
->>>>>>> 6858b823
+        TemperatureRange::new(0.0, 300.0),
     );
 
     app.add_systems(Update, generate_chunk_features.run_if(in_state(GameState::Playing)))

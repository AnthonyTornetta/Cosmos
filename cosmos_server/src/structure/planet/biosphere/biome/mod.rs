//! Contains logic related to the localized formation of terrain

use std::{
    hash::Hash,
    marker::PhantomData,
    sync::{Arc, RwLock, RwLockReadGuard},
};

use bevy::prelude::{info, App, EventWriter, OnExit, ResMut, Resource, Vec3};
use cosmos_core::{
    block::{Block, BlockFace},
    events::block_events::BlockChangedEvent,
    physics::location::Location,
    registry::Registry,
    structure::{
        block_storage::BlockStorer,
        chunk::{Chunk, CHUNK_DIMENSIONS, CHUNK_DIMENSIONS_USIZE},
        coordinates::{BlockCoordinate, ChunkBlockCoordinate, ChunkCoordinate, CoordinateType},
        lod_chunk::LodChunk,
        planet::Planet,
        Structure,
    },
    utils::array_utils::{flatten, flatten_2d},
};

use crate::{
    init::init_world::{Noise, ServerSeed},
    state::GameState,
};

use super::{biosphere_generation::BlockLayers, BiosphereMarkerComponent};

pub mod biome_registry;
pub mod desert;
pub mod ocean;
pub mod plains;

#[inline]
fn generate_face_chunk<C: BlockStorer>(
    biome: &dyn Biome,
    block_coords: BlockCoordinate,
    s_dimensions: CoordinateType,
    chunk: &mut C,
    up: BlockFace,
    scale: CoordinateType,
    biome_id_list: &BiomeIdList,
    self_biome_id: u8,
    elevation: &[CoordinateType; CHUNK_DIMENSIONS_USIZE * CHUNK_DIMENSIONS_USIZE],
    sea_level: Option<(CoordinateType, Option<&Block>)>,
) {
    let BiomeIdList::Face(biome_id_list) = biome_id_list else {
        panic!("Invalid biome id list type passed!");
    };

    let (sx, sy, sz) = (block_coords.x, block_coords.y, block_coords.z);

    let block_layers = biome.block_layers();

    for i in 0..CHUNK_DIMENSIONS {
        for j in 0..CHUNK_DIMENSIONS {
            let elevation = elevation[flatten_2d(i as usize, j as usize, CHUNK_DIMENSIONS as usize)];

            let mut depth_increase = 0;

            let concrete_ranges = block_layers
                .ranges()
                .map(|(block, level)| {
                    let layer_height = elevation - level.middle_depth - depth_increase;

                    depth_increase += level.middle_depth;

                    (block, layer_height)
                })
                .collect::<Vec<(&Block, CoordinateType)>>();

            for chunk_height in 0..CHUNK_DIMENSIONS {
                let coords: ChunkBlockCoordinate = match up {
                    BlockFace::Front | BlockFace::Back => (i, j, chunk_height),
                    BlockFace::Top | BlockFace::Bottom => (i, chunk_height, j),
                    BlockFace::Right | BlockFace::Left => (chunk_height, i, j),
                }
                .into();

                if biome_id_list[flatten_2d(i as usize, j as usize, CHUNK_DIMENSIONS_USIZE)] != self_biome_id {
                    continue;
                }

                let height = match up {
                    BlockFace::Front => sz + chunk_height * scale,
                    BlockFace::Back => s_dimensions - (sz + chunk_height * scale),
                    BlockFace::Top => sy + chunk_height * scale,
                    BlockFace::Bottom => s_dimensions - (sy + chunk_height * scale),
                    BlockFace::Right => sx + chunk_height * scale,
                    BlockFace::Left => s_dimensions - (sx + chunk_height * scale),
                };

                let block = block_layers.face_block(height, &concrete_ranges, sea_level, scale);
                if let Some(block) = block {
                    chunk.set_block_at(coords, block, up);
                }
            }
        }
    }
}

fn generate_edge_chunk<C: BlockStorer>(
    biome: &dyn Biome,
    block_coords: BlockCoordinate,
    s_dimensions: CoordinateType,
    chunk: &mut C,
    j_up: BlockFace,
    k_up: BlockFace,
    scale: CoordinateType,
    biome_id_list: &BiomeIdList,
    self_biome_id: u8,
    elevation: &[CoordinateType; CHUNK_DIMENSIONS_USIZE * CHUNK_DIMENSIONS_USIZE * 2],
    sea_level: Option<(CoordinateType, Option<&Block>)>,
) {
    let BiomeIdList::Edge(biome_id_list) = biome_id_list else {
        panic!("Invalid biome id list type passed!");
    };

    let block_layers = biome.block_layers();

    for i in 0..CHUNK_DIMENSIONS {
        let i_scaled = i * scale;
        let mut j_layers_cache: Vec<Vec<(&Block, CoordinateType)>> = vec![vec![]; CHUNK_DIMENSIONS as usize];
        for (j, j_layers) in j_layers_cache.iter_mut().enumerate() {
            let elevation = elevation[flatten(i as usize, j as usize, 0, CHUNK_DIMENSIONS_USIZE, CHUNK_DIMENSIONS_USIZE)];

            let mut depth_increase = 0;
            for (block, level) in block_layers.ranges() {
                let layer_height = elevation - level.middle_depth - depth_increase;

                depth_increase += level.middle_depth;

                j_layers.push((block, layer_height));
            }
        }

        // The minimum (j, j) on the 45 where the two top heights intersect.
        let mut first_both_45 = s_dimensions;
        for j in 0..CHUNK_DIMENSIONS {
            let j_scaled = j as CoordinateType * scale;

            // Seed coordinates and k-direction noise functions.
            let (mut x, mut y, mut z) = (block_coords.x + i_scaled, block_coords.y + i_scaled, block_coords.z + i_scaled);
            match k_up {
                BlockFace::Front => z = s_dimensions,
                BlockFace::Back => z = 0,
                BlockFace::Top => y = s_dimensions,
                BlockFace::Bottom => y = 0,
                BlockFace::Right => x = s_dimensions,
                BlockFace::Left => x = 0,
            };
            match j_up {
                BlockFace::Front | BlockFace::Back => z = block_coords.z + j_scaled,
                BlockFace::Top | BlockFace::Bottom => y = block_coords.y + j_scaled,
                BlockFace::Right | BlockFace::Left => x = block_coords.x + j_scaled,
            };
            let j_height = match j_up {
                BlockFace::Front => z,
                BlockFace::Back => s_dimensions - z,
                BlockFace::Top => y,
                BlockFace::Bottom => s_dimensions - y,
                BlockFace::Right => x,
                BlockFace::Left => s_dimensions - x,
            };

            let elevation = elevation[flatten(i as usize, j as usize, 1, CHUNK_DIMENSIONS_USIZE, CHUNK_DIMENSIONS_USIZE)];

            let mut depth_increase = 0;
            let k_layers = block_layers
                .ranges()
                .map(|(block, level)| {
                    let layer_height = elevation - level.middle_depth - depth_increase;

                    depth_increase += level.middle_depth;

                    (block, layer_height)
                })
                .collect::<Vec<(&Block, CoordinateType)>>();

            if j_layers_cache[j as usize][0].1 == j_height && k_layers[0].1 == j_height && first_both_45 == s_dimensions {
                first_both_45 = j_height;
            }

            for (k, j_layers) in j_layers_cache.iter().enumerate() {
                let mut chunk_block_coords = ChunkBlockCoordinate::new(i, i, i);

                let block_up = Planet::get_planet_face_without_structure(
                    BlockCoordinate::new(
                        block_coords.x + chunk_block_coords.x * scale,
                        block_coords.y + chunk_block_coords.y * scale,
                        block_coords.z + chunk_block_coords.z * scale,
                    ),
                    s_dimensions,
                );

                if biome_id_list[flatten(
                    i as usize,
                    j as usize,
                    if block_up == j_up { 1 } else { 0 },
                    CHUNK_DIMENSIONS_USIZE,
                    CHUNK_DIMENSIONS_USIZE,
                )] != self_biome_id
                {
                    continue;
                }

                match j_up {
                    BlockFace::Front | BlockFace::Back => chunk_block_coords.z = j,
                    BlockFace::Top | BlockFace::Bottom => chunk_block_coords.y = j,
                    BlockFace::Right | BlockFace::Left => chunk_block_coords.x = j,
                };
                match k_up {
                    BlockFace::Front | BlockFace::Back => chunk_block_coords.z = k as CoordinateType,
                    BlockFace::Top | BlockFace::Bottom => chunk_block_coords.y = k as CoordinateType,
                    BlockFace::Right | BlockFace::Left => chunk_block_coords.x = k as CoordinateType,
                };

                let k_height = match k_up {
                    BlockFace::Front => block_coords.z + chunk_block_coords.z * scale,
                    BlockFace::Back => s_dimensions - (block_coords.z + chunk_block_coords.z * scale),
                    BlockFace::Top => block_coords.y + chunk_block_coords.y * scale,
                    BlockFace::Bottom => s_dimensions - (block_coords.y + chunk_block_coords.y * scale),
                    BlockFace::Right => block_coords.x + chunk_block_coords.x * scale,
                    BlockFace::Left => s_dimensions - (block_coords.x + chunk_block_coords.x * scale),
                };

                if j_height < first_both_45 || k_height < first_both_45 {
                    // The top block needs different "top" to look good, the block can't tell which "up" looks good.

                    let block = block_layers.edge_block(j_height, k_height, j_layers, &k_layers, sea_level, scale);
                    if let Some(block) = block {
                        chunk.set_block_at(chunk_block_coords, block, block_up);
                    }
                }
            }
        }
    }
}

// Might trim 45s, see generate_edge_chunk.
fn generate_corner_chunk<C: BlockStorer>(
    biome: &dyn Biome,
    block_coords: BlockCoordinate,
    s_dimensions: CoordinateType,
    chunk: &mut C,
    x_up: BlockFace,
    y_up: BlockFace,
    z_up: BlockFace,
    scale: CoordinateType,
    biome_id_list: &BiomeIdList,
    self_biome_id: u8,
    elevation: &[CoordinateType; CHUNK_DIMENSIONS_USIZE * CHUNK_DIMENSIONS_USIZE * 3],
    sea_level: Option<(CoordinateType, Option<&Block>)>,
) {
    let BiomeIdList::Corner(biome_id_list) = biome_id_list else {
        panic!("Invalid biome id list type passed!");
    };

    let block_layers = biome.block_layers();

    // x top height cache.
    let mut x_layers: Vec<Vec<(&Block, CoordinateType)>> = vec![vec![]; CHUNK_DIMENSIONS as usize * CHUNK_DIMENSIONS as usize];
    for y in 0..CHUNK_DIMENSIONS {
        for z in 0..CHUNK_DIMENSIONS {
            let index = flatten_2d(y as usize, z as usize, CHUNK_DIMENSIONS as usize);

            // Unmodified top height.
            let elevation = elevation[flatten(y as usize, z as usize, 0, CHUNK_DIMENSIONS_USIZE, CHUNK_DIMENSIONS_USIZE)];
            let mut depth_increase = 0;

            for (block, level) in block_layers.ranges() {
                let layer_height = elevation - level.middle_depth - depth_increase;

                depth_increase += level.middle_depth;

                x_layers[index].push((block, layer_height));
            }
        }
    }

    // y top height cache.
    let mut y_layers: Vec<Vec<(&Block, CoordinateType)>> = vec![vec![]; CHUNK_DIMENSIONS as usize * CHUNK_DIMENSIONS as usize];
    for x in 0..CHUNK_DIMENSIONS {
        for z in 0..CHUNK_DIMENSIONS {
            let index = flatten_2d(x as usize, z as usize, CHUNK_DIMENSIONS as usize);

            // Unmodified top height.
            let elevation = elevation[flatten(x as usize, z as usize, 1, CHUNK_DIMENSIONS_USIZE, CHUNK_DIMENSIONS_USIZE)];
            let mut depth_increase = 0;

            for (block, level) in block_layers.ranges() {
                let layer_height = elevation - level.middle_depth - depth_increase;

                depth_increase += level.middle_depth;

                y_layers[index].push((block, layer_height));
            }
        }
    }

    for x in 0..CHUNK_DIMENSIONS {
        let x_scaled = x * scale;
        for y in 0..CHUNK_DIMENSIONS {
            let y_scaled = y * scale;

            // Unmodified top height.
            let elevation = elevation[flatten(x as usize, y as usize, 2, CHUNK_DIMENSIONS_USIZE, CHUNK_DIMENSIONS_USIZE)];
            let mut depth_increase = 0;

            let z_layers = block_layers
                .ranges()
                .map(|(block, level)| {
                    let layer_height = elevation - level.middle_depth - depth_increase;

                    depth_increase += level.middle_depth;

                    (block, layer_height)
                })
                .collect::<Vec<(&Block, u64)>>();

            for z in 0..CHUNK_DIMENSIONS {
                let z_scaled = z * scale;

                let coords = ChunkBlockCoordinate::new(x, y, z);

                let block_up = Planet::get_planet_face_without_structure(
                    BlockCoordinate::new(block_coords.x + x_scaled, block_coords.y + y_scaled, block_coords.z + z_scaled),
                    s_dimensions,
                );

                if match block_up {
                    BlockFace::Left | BlockFace::Right => {
                        biome_id_list[flatten(y as usize, z as usize, 0, CHUNK_DIMENSIONS_USIZE, CHUNK_DIMENSIONS_USIZE)]
                    }
                    BlockFace::Top | BlockFace::Bottom => {
                        biome_id_list[flatten(x as usize, z as usize, 1, CHUNK_DIMENSIONS_USIZE, CHUNK_DIMENSIONS_USIZE)]
                    }
                    BlockFace::Back | BlockFace::Front => {
                        biome_id_list[flatten(x as usize, y as usize, 2, CHUNK_DIMENSIONS_USIZE, CHUNK_DIMENSIONS_USIZE)]
                    }
                } != self_biome_id
                {
                    continue;
                }

                let z_height = match z_up {
                    BlockFace::Front => block_coords.z + z_scaled,
                    _ => s_dimensions - (block_coords.z + z_scaled),
                };
                let y_height = match y_up {
                    BlockFace::Top => block_coords.y + y_scaled,
                    _ => s_dimensions - (block_coords.y + y_scaled),
                };
                let x_height = match x_up {
                    BlockFace::Right => block_coords.x + x_scaled,
                    _ => s_dimensions - (block_coords.x + x_scaled),
                };

                let block = block_layers.corner_block(
                    x_height,
                    y_height,
                    z_height,
                    &x_layers[flatten_2d(y as usize, z as usize, CHUNK_DIMENSIONS as usize)],
                    &y_layers[flatten_2d(x as usize, z as usize, CHUNK_DIMENSIONS as usize)],
                    &z_layers,
                    sea_level,
                    scale,
                );
                if let Some(block) = block {
                    chunk.set_block_at(coords, block, block_up);
                }
            }
        }
    }
}

/// This is used when generating chunks for both LODs and normally.
///
/// This maps every block in a chunk to its biome, based on the biome's "id". The id is just its index
/// in the [`BiosphereBiomesRegistry<T>`] where `T` is the biosphere.
///
/// This is mostly used to keep performance to a maximum.
pub enum BiomeIdList {
    /// Will be given for face chunks only
    Face(Box<[u8; CHUNK_DIMENSIONS_USIZE * CHUNK_DIMENSIONS_USIZE]>),
    /// Will be given for edge chunks only
    Edge(Box<[u8; (CHUNK_DIMENSIONS * CHUNK_DIMENSIONS * 2) as usize]>),
    /// Will be given for corner chunks only
    Corner(Box<[u8; (CHUNK_DIMENSIONS * CHUNK_DIMENSIONS * 3) as usize]>),
}

/// A biome is a structure that dictates how terrain will be generated.
///
/// Biomes can be linked to biospheres, which will then call their methods to generate their terrain.
///
/// Biomes don't do anything, until registered in the [`BiosphereBiomesRegistry<T>`] where `T` is the biosphere they belong to.
///
/// Most methods in here don't need to be modified, and will work for most biome implementations.
/// The main ones to mess with are:
/// `id, unlocailized_name, set_numeric_id, block_layers`.
pub trait Biome: Send + Sync + 'static {
    /// Same as [`Identifiable::id`]
    fn id(&self) -> u16;
    /// Same as [`Identifiable::unlocalized_name`]
    fn unlocalized_name(&self) -> &str;
    /// Same as [`Identifiable::set_numeric_id`]
    fn set_numeric_id(&mut self, id: u16);

    /// Gets the block layers that this biome uses. Note that this is only used internally. If you don't need them, feel free to return an empty BlockLayers.
    fn block_layers(&self) -> &BlockLayers;

    /// Generates an lod chunk that is completely on one side of the planet
    /// - `self_as_dyn` Self as a dyn Biome pointer
    /// - `block_coords` The bottom-left-back-most coordinates to start the generation
    /// - `structure_coords` Just used to seed the noise function
    /// - `chunk` The chunk to fill in
    /// - `up` The up direction of this face
    /// - `scale` The scale of this LOD
    /// - `biome_id_list` A list of biomes each block in the lod chunk is
    /// - `self_biome_id` This biome's id for this specific biosphere. Used to check against itself in the `biome_id_list`
    fn generate_face_chunk_lod(
        &self,
        self_as_dyn: &dyn Biome,
        block_coords: BlockCoordinate,
        s_dimensions: CoordinateType,
        chunk: &mut LodChunk,
        up: BlockFace,
        scale: CoordinateType,
        biome_id_list: &BiomeIdList,
        self_biome_id: u8,
        elevation: &[CoordinateType; CHUNK_DIMENSIONS_USIZE * CHUNK_DIMENSIONS_USIZE],
        sea_level: Option<(CoordinateType, Option<&Block>)>,
    ) {
        generate_face_chunk::<LodChunk>(
            self_as_dyn,
            block_coords,
            s_dimensions,
            chunk,
            up,
            scale,
            biome_id_list,
            self_biome_id,
            elevation,
            sea_level,
        );
    }

    /// Generates an lod chunk that is on an edge of the planet
    /// - `self_as_dyn` Self as a dyn Biome pointer
    /// - `block_coords` The bottom-left-back-most coordinates to start the generation
    /// - `structure_coords` Just used to seed the noise function
    /// - `chunk` The chunk to fill in
    /// - `j_up` The up direction of one of the faces
    /// - `k_up` The up direction of the other of the faces
    /// - `scale` The scale of this LOD
    /// - `biome_id_list` A list of biomes each block in the lod chunk is
    /// - `self_biome_id` This biome's id for this specific biosphere. Used to check against itself in the `biome_id_list`
    fn generate_edge_chunk_lod(
        &self,
        self_as_dyn: &dyn Biome,
        block_coords: BlockCoordinate,
        s_dimensions: CoordinateType,
        chunk: &mut LodChunk,
        j_up: BlockFace,
        k_up: BlockFace,
        scale: CoordinateType,
        biome_id_list: &BiomeIdList,
        self_biome_id: u8,
        elevation: &[CoordinateType; CHUNK_DIMENSIONS_USIZE * CHUNK_DIMENSIONS_USIZE * 2],
        sea_level: Option<(CoordinateType, Option<&Block>)>,
    ) {
        generate_edge_chunk(
            self_as_dyn,
            block_coords,
            s_dimensions,
            chunk,
            j_up,
            k_up,
            scale,
            biome_id_list,
            self_biome_id,
            elevation,
            sea_level,
        );
    }

    /// Generates an lod chunk that is on a corner of the planet
    /// - `self_as_dyn` Self as a dyn Biome pointer
    /// - `block_coords` The bottom-left-back-most coordinates to start the generation
    /// - `structure_coords` Just used to seed the noise function
    /// - `chunk` The chunk to fill in
    /// - `x_up` The up direction of the x face
    /// - `y_up` The up direction of the y face
    /// - `z_up` The up direction of the z face
    /// - `scale` The scale of this LOD
    /// - `biome_id_list` A list of biomes each block in the lod chunk is
    /// - `self_biome_id` This biome's id for this specific biosphere. Used to check against itself in the `biome_id_list`
    fn generate_corner_chunk_lod(
        &self,
        self_as_dyn: &dyn Biome,
        block_coords: BlockCoordinate,
        s_dimensions: CoordinateType,
        chunk: &mut LodChunk,
        x_up: BlockFace,
        y_up: BlockFace,
        z_up: BlockFace,
        scale: CoordinateType,
        biome_id_list: &BiomeIdList,
        self_biome_id: u8,
        elevation: &[CoordinateType; CHUNK_DIMENSIONS_USIZE * CHUNK_DIMENSIONS_USIZE * 3],
        sea_level: Option<(CoordinateType, Option<&Block>)>,
    ) {
        generate_corner_chunk::<LodChunk>(
            self_as_dyn,
            block_coords,
            s_dimensions,
            chunk,
            x_up,
            y_up,
            z_up,
            scale,
            biome_id_list,
            self_biome_id,
            elevation,
            sea_level,
        );
    }

    /// Generates a chunk that is completely on one side of the planet
    /// - `self_as_dyn` Self as a dyn Biome pointer
    /// - `block_coords` The bottom-left-back-most coordinates to start the generation
    /// - `s_dimensions` The size of the structure
    /// - `chunk` The chunk to fill in
    /// - `up` The up direction of this face
    /// - `biome_id_list` A list of biomes each block in the chunk is
    /// - `self_biome_id` This biome's id for this specific biosphere. Used to check against itself in the `biome_id_list`
    fn generate_face_chunk(
        &self,
        self_as_dyn: &dyn Biome,
        block_coords: BlockCoordinate,
        s_dimensions: CoordinateType,
        chunk: &mut Chunk,
        up: BlockFace,
        biome_id_list: &BiomeIdList,
        self_biome_id: u8,
        elevation: &[CoordinateType; CHUNK_DIMENSIONS_USIZE * CHUNK_DIMENSIONS_USIZE],
        sea_level: Option<(CoordinateType, Option<&Block>)>,
    ) {
        generate_face_chunk::<Chunk>(
            self_as_dyn,
            block_coords,
            s_dimensions,
            chunk,
            up,
            1,
            biome_id_list,
            self_biome_id,
            elevation,
            sea_level,
        );
    }

    /// Generates a chunk that is on an edge of the planet
    /// - `self_as_dyn` Self as a dyn Biome pointer
    /// - `block_coords` The bottom-left-back-most coordinates to start the generation
    /// - `structure_coords` Just used to seed the noise function
    /// - `chunk` The chunk to fill in
    /// - `j_up` The up direction of one of the faces
    /// - `k_up` The up direction of the other of the faces
    /// - `biome_id_list` A list of biomes each block in the chunk is
    /// - `self_biome_id` This biome's id for this specific biosphere. Used to check against itself in the `biome_id_list`
    fn generate_edge_chunk(
        &self,
        self_as_dyn: &dyn Biome,
        block_coords: BlockCoordinate,
        s_dimensions: CoordinateType,
        chunk: &mut Chunk,
        j_up: BlockFace,
        k_up: BlockFace,
        biome_id_list: &BiomeIdList,
        self_biome_id: u8,
        elevation: &[CoordinateType; CHUNK_DIMENSIONS_USIZE * CHUNK_DIMENSIONS_USIZE * 2],
        sea_level: Option<(CoordinateType, Option<&Block>)>,
    ) {
        generate_edge_chunk::<Chunk>(
            self_as_dyn,
            block_coords,
            s_dimensions,
            chunk,
            j_up,
            k_up,
            1,
            biome_id_list,
            self_biome_id,
            elevation,
            sea_level,
        );
    }

    /// Generates a chunk that is on a corner of the planet
    /// - `self_as_dyn` Self as a dyn Biome pointer
    /// - `block_coords` The bottom-left-back-most coordinates to start the generation
    /// - `s_dimensions` The size of the structure
    /// - `chunk` The chunk to fill in
    /// - `x_up` The up direction of the x face
    /// - `y_up` The up direction of the y face
    /// - `z_up` The up direction of the z face
    /// - `biome_id_list` A list of biomes each block in the chunk is
    /// - `self_biome_id` This biome's id for this specific biosphere. Used to check against itself in the `biome_id_list`
    fn generate_corner_chunk(
        &self,
        self_as_dyn: &dyn Biome,
        block_coords: BlockCoordinate,
        s_dimensions: CoordinateType,
        chunk: &mut Chunk,
        x_up: BlockFace,
        y_up: BlockFace,
        z_up: BlockFace,
        biome_id_list: &BiomeIdList,
        self_biome_id: u8,
        elevation: &[CoordinateType; CHUNK_DIMENSIONS_USIZE * CHUNK_DIMENSIONS_USIZE * 3],
        sea_level: Option<(CoordinateType, Option<&Block>)>,
    ) {
        generate_corner_chunk::<Chunk>(
            self_as_dyn,
            block_coords,
            s_dimensions,
            chunk,
            x_up,
            y_up,
            z_up,
            1,
            biome_id_list,
            self_biome_id,
            elevation,
            sea_level,
        );
    }

    /// Generates any features this chunk may have after generating the bulk of the terrain
    ///
    /// This includes things like trees + flora.
    ///
    /// Note that currently LOD chunks will not have this method called.
    fn generate_chunk_features(
        &self,
        block_event_writer: &mut EventWriter<BlockChangedEvent>,
        chunk_coords: ChunkCoordinate,
        structure: &mut Structure,
        structure_location: &Location,
        blocks: &Registry<Block>,
        noise_generator: &Noise,
        seed: &ServerSeed,
    );
}

impl PartialEq for dyn Biome {
    fn eq(&self, other: &Self) -> bool {
        self.id() == other.id()
    }
}

impl Eq for dyn Biome {}

impl Hash for dyn Biome {
    fn hash<H: std::hash::Hasher>(&self, state: &mut H) {
        state.write_u16(self.id())
    }
}

const LOOKUP_TABLE_PRECISION: usize = 101;
const LOOKUP_TABLE_SIZE: usize = LOOKUP_TABLE_PRECISION * LOOKUP_TABLE_PRECISION * LOOKUP_TABLE_PRECISION;

#[derive(Resource, Clone)]
/// Links a biosphere and all the biomes it has together
///
/// `T` is the marker component for the biosphere this goes with
pub struct BiosphereBiomesRegistry<T: BiosphereMarkerComponent> {
    _phantom: PhantomData<T>,

    /// Contains a list of indicies to the biomes vec
    lookup_table: Arc<RwLock<Box<[u8; LOOKUP_TABLE_SIZE]>>>,

    /// All the registered biomes
    biomes: Vec<Arc<RwLock<Box<dyn Biome>>>>,
    /// Only used before `construct_lookup_table` method is called, used to store the biomes + their [`BiomeParameters`] before all the possibilities are computed.
    todo_biomes: Vec<(Vec3, usize)>,
}

#[derive(Clone, Copy, Debug)]
/// Dictates the optimal parameters for this biome to generate.
///
/// The most fit biome will be selected for each block on a planet
pub struct BiomeParameters {
    /// This must be within 0.0 to 100.0
    pub ideal_temperature: f32,
    /// This must be within 0.0 to 100.0
    pub ideal_elevation: f32,
    /// This must be within 0.0 to 100.0
    pub ideal_humidity: f32,
}

impl<T: BiosphereMarkerComponent> Default for BiosphereBiomesRegistry<T> {
    fn default() -> Self {
        Self::new()
    }
}

impl<T: BiosphereMarkerComponent> BiosphereBiomesRegistry<T> {
    /// Creates an empty biosphere-biome registry.
    pub fn new() -> Self {
        Self {
            _phantom: Default::default(),
            lookup_table: Arc::new(RwLock::new(Box::new([0; LOOKUP_TABLE_SIZE]))),
            biomes: vec![],
            todo_biomes: Default::default(),
        }
    }

    fn construct_lookup_table(&mut self) {
        info!("Creating biome lookup table! This could take a bit...");

<<<<<<< HEAD
        let mut lookup_table = self.lookup_table.write().unwrap();
=======
        let mut lookup_table: std::sync::RwLockWriteGuard<'_, Box<[u8; 1000000]>> = self.lookup_table.write().unwrap();
>>>>>>> 626caaf8

        for here_elevation in 0..LOOKUP_TABLE_PRECISION {
            for here_humidity in 0..LOOKUP_TABLE_PRECISION {
                for here_temperature in 0..LOOKUP_TABLE_PRECISION {
                    let mut best_biome: Option<(f32, usize)> = None;

                    let pos = Vec3::new(here_elevation as f32, here_humidity as f32, here_temperature as f32);

                    for &(params, idx) in self.todo_biomes.iter() {
                        let dist = pos.distance_squared(params);

                        if best_biome.map(|best_b| dist < best_b.0).unwrap_or(true) {
                            best_biome = Some((dist, idx));
                        }
                    }

                    let Some(best_biome) = best_biome else {
                        panic!("Biome registry has no biomes - every biosphere must have at least one biome attached!");
                    };

                    lookup_table[flatten(
                        here_elevation,
                        here_humidity,
                        here_temperature,
                        LOOKUP_TABLE_PRECISION,
                        LOOKUP_TABLE_PRECISION,
                    )] = best_biome.1 as u8;
                }
            }
        }

        info!("Done constructing lookup table!");
    }

    /// Links a biome with this biosphere. Make sure this is only done before `GameState::PostLoading` ends, otherwise this will have no effect.
    pub fn register(&mut self, biome: Arc<RwLock<Box<dyn Biome>>>, params: BiomeParameters) {
        let idx = self.biomes.len();
        self.biomes.push(biome);
        self.todo_biomes.push((
            Vec3::new(params.ideal_elevation, params.ideal_humidity, params.ideal_temperature),
            idx,
        ));
    }

    /// Gets the ideal biome for the parmaters provided
    ///
    /// # Panics
    /// If the params values are outside the range of `[0.0, 100)`, if there was an error getting the RwLock, or if [`construct_lookup_table`] wasn't called yet (run before [`GameState::PostLoading`]` ends)
    pub fn ideal_biome_index_for(&self, params: BiomeParameters) -> usize {
        debug_assert!(
            params.ideal_elevation >= 0.0 && params.ideal_elevation <= 100.0,
            "Bad elevation: {}",
            params.ideal_elevation
        );
        debug_assert!(
            params.ideal_humidity >= 0.0 && params.ideal_humidity <= 100.0,
            "Bad humidity: {}",
            params.ideal_humidity
        );
        debug_assert!(
            params.ideal_temperature >= 0.0 && params.ideal_temperature <= 100.0,
            "Bad temperature: {}",
            params.ideal_temperature
        );

        let lookup_idx = flatten(
            params.ideal_elevation as usize,
            params.ideal_humidity as usize,
            params.ideal_temperature as usize,
            LOOKUP_TABLE_PRECISION,
            LOOKUP_TABLE_PRECISION,
        );

        self.lookup_table.read().unwrap()[lookup_idx] as usize
    }

    #[inline]
    /// Gets the biome from this index (relative to this registry). Call [`Self::ideal_biome_index_for`] to get the best index for a biome.
    pub fn biome_from_index(&self, biome_idx: usize) -> RwLockReadGuard<Box<dyn Biome>> {
        self.biomes[biome_idx].read().unwrap()
    }

    /// Gets the ideal biome for the parmaters provided
    ///
    /// # Panics
    /// If the params values are outside the range of `[0.0, 100)`, if there was an error getting the RwLock, or if [`construct_lookup_table`] wasn't called yet (run before [`GameState::PostLoading`]` ends)
    pub fn ideal_biome_for(&self, params: BiomeParameters) -> RwLockReadGuard<Box<dyn Biome>> {
        let lookup_idx = self.ideal_biome_index_for(params);

        self.biome_from_index(lookup_idx)
    }
}

fn construct_lookup_tables<T: BiosphereMarkerComponent>(mut registry: ResMut<BiosphereBiomesRegistry<T>>) {
    registry.construct_lookup_table();
}

/// This will setup the biosphere registry and construct the lookup tables at the end of [`GameState::PostLoading`]
///
/// You don't normally have to call this manually, because is automatically called in `register_biosphere`
pub fn create_biosphere_biomes_registry<T: BiosphereMarkerComponent>(app: &mut App) {
    app.init_resource::<BiosphereBiomesRegistry<T>>()
        .add_systems(OnExit(GameState::PostLoading), construct_lookup_tables::<T>);
}

pub(super) fn register(app: &mut App) {
    biome_registry::register(app);
    desert::register(app);
    plains::register(app);
    ocean::register(app);
}<|MERGE_RESOLUTION|>--- conflicted
+++ resolved
@@ -724,11 +724,7 @@
     fn construct_lookup_table(&mut self) {
         info!("Creating biome lookup table! This could take a bit...");
 
-<<<<<<< HEAD
         let mut lookup_table = self.lookup_table.write().unwrap();
-=======
-        let mut lookup_table: std::sync::RwLockWriteGuard<'_, Box<[u8; 1000000]>> = self.lookup_table.write().unwrap();
->>>>>>> 626caaf8
 
         for here_elevation in 0..LOOKUP_TABLE_PRECISION {
             for here_humidity in 0..LOOKUP_TABLE_PRECISION {

//! Contains projectile systems needed on the server

<<<<<<< HEAD
use bevy::{
    app::Update,
    prelude::{App, IntoSystemSetConfigs, SystemSet},
};
use cosmos_core::{
    block::BlockRotation,
    structure::{loading::StructureLoadingSet, structure_block::StructureBlock},
};
=======
use bevy::prelude::App;
use cosmos_core::{block::block_rotation::BlockRotation, structure::structure_block::StructureBlock};
>>>>>>> 794a8778

mod camera_system;
mod dock_system;
mod energy_generation_system;
mod energy_storage_system;
pub mod laser_cannon_system;
mod line_system;
mod mining_laser_system;
pub mod missile_launcher_system;
pub mod shield_system;
pub(crate) mod sync;
mod thruster_system;

/// A system that is created by the addition and removal of blocks
pub trait BlockStructureSystem<T> {
    /// Called whenever a block is added that is relevant to this system
    fn add_block(&mut self, sb: &StructureBlock, block_rotation: BlockRotation, property: &T);
    /// Called whenever a block is removed that is relevant to this system
    fn remove_block(&mut self, sb: &StructureBlock);
}

pub(super) fn register(app: &mut App) {
    sync::register(app);
    dock_system::register(app);
    line_system::register(app);
    camera_system::register(app);
    shield_system::register(app);
    laser_cannon_system::register(app);
    thruster_system::register(app);
    energy_generation_system::register(app);
    mining_laser_system::register(app);
    energy_storage_system::register(app);
    missile_launcher_system::register(app);
}<|MERGE_RESOLUTION|>--- conflicted
+++ resolved
@@ -1,18 +1,13 @@
 //! Contains projectile systems needed on the server
 
-<<<<<<< HEAD
 use bevy::{
     app::Update,
     prelude::{App, IntoSystemSetConfigs, SystemSet},
 };
 use cosmos_core::{
-    block::BlockRotation,
+    block::block_rotation::BlockRotation,
     structure::{loading::StructureLoadingSet, structure_block::StructureBlock},
 };
-=======
-use bevy::prelude::App;
-use cosmos_core::{block::block_rotation::BlockRotation, structure::structure_block::StructureBlock};
->>>>>>> 794a8778
 
 mod camera_system;
 mod dock_system;

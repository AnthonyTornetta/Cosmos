use bevy::prelude::*;
use bevy_rapier3d::prelude::*;
use bevy_renet::renet::{RenetServer, ServerEvent};
use cosmos_core::inventory::Inventory;
use cosmos_core::item::Item;
use cosmos_core::netty::server_reliable_messages::ServerReliableMessages;
use cosmos_core::registry::Registry;
use cosmos_core::structure::planet::Planet;
use cosmos_core::structure::ship::Ship;
use cosmos_core::structure::Structure;
use cosmos_core::{
    entities::player::Player,
    netty::{netty_rigidbody::NettyRigidBody, NettyChannel},
};
use renet_visualizer::RenetServerVisualizer;

use crate::netty::network_helpers::{ClientTicks, ServerLobby};

fn generate_player_inventory(items: &Registry<Item>) -> Inventory {
    let mut inventory = Inventory::new(9);

    inventory.insert_at(
        0,
        items.from_id("cosmos:stone").expect("Stone item to exist"),
        64,
    );

    inventory.insert_at(
        1,
        items.from_id("cosmos:dirt").expect("Dirt item to exist"),
        64,
    );

    inventory.insert_at(
        2,
        items.from_id("cosmos:grass").expect("Grass item to exist"),
        64,
    );

    inventory.insert_at(
<<<<<<< HEAD
        9 * 3 + 3,
=======
        3,
>>>>>>> 7e0070b9
        items
            .from_id("cosmos:thruster")
            .expect("Thruster item to exist"),
        64,
    );

    inventory.insert_at(
        4,
        items
            .from_id("cosmos:laser_cannon")
            .expect("Laser cannon item to exist"),
        64,
    );

    inventory.insert_at(
        5,
        items
            .from_id("cosmos:reactor")
            .expect("Reactor cannon item to exist"),
        64,
    );

    inventory.insert_at(
        6,
        items
            .from_id("cosmos:energy_cell")
            .expect("Energy cell item to exist"),
        64,
    );

    inventory.insert_at(
        7,
        items
            .from_id("cosmos:ship_hull")
            .expect("Ship hull item to exist"),
        999,
    );

    inventory.insert_at(
        9 * 3 + 8,
        items
            .from_id("cosmos:light")
            .expect("Ship hull item to exist"),
        64,
    );

    inventory
}

use crate::state::GameState;

fn handle_events_system(
    mut commands: Commands,
    mut server: ResMut<RenetServer>,
    mut server_events: EventReader<ServerEvent>,
    mut lobby: ResMut<ServerLobby>,
    mut client_ticks: ResMut<ClientTicks>,
    players: Query<(Entity, &Player, &Transform, &Velocity, &Inventory)>,
    structure_type: Query<(Option<&Ship>, Option<&Planet>)>,
    structures_query: Query<(Entity, &Structure, &Transform, &Velocity)>,
    items: Res<Registry<Item>>,
    mut visualizer: ResMut<RenetServerVisualizer<200>>,
) {
    for event in server_events.iter() {
        match event {
            ServerEvent::ClientConnected(id, _user_data) => {
                println!("Client {id} connected");
                visualizer.add_client(*id);

                for (entity, player, transform, velocity, inventory) in players.iter() {
                    let body = NettyRigidBody::new(velocity, transform);

                    let msg = bincode::serialize(&ServerReliableMessages::PlayerCreate {
                        entity,
                        id: player.id,
                        body,
                        name: player.name.clone(),
                        inventory_serialized: bincode::serialize(inventory).unwrap(),
                    })
                    .unwrap();

                    server.send_message(*id, NettyChannel::Reliable.id(), msg);
                }

                let name = "epic nameo";
                let player = Player::new(String::from(name), *id);
                let transform = Transform::from_xyz(0.0, 60.0, 0.0);
                let velocity = Velocity::default();
                let inventory = generate_player_inventory(&items);

                let netty_body = NettyRigidBody::new(&velocity, &transform);

                let inventory_serialized = bincode::serialize(&inventory).unwrap();

                let mut player_entity = commands.spawn(transform);
                player_entity
                    .insert(LockedAxes::ROTATION_LOCKED)
                    .insert(RigidBody::Dynamic)
                    .insert(velocity)
                    .insert(Collider::capsule_y(0.5, 0.25))
                    .insert(player)
                    .insert(ReadMassProperties::default())
                    .insert(inventory);

                lobby.players.insert(*id, player_entity.id());

                let msg = bincode::serialize(&ServerReliableMessages::PlayerCreate {
                    entity: player_entity.id(),
                    id: *id,
                    name: String::from(name),
                    body: netty_body,
                    inventory_serialized,
                })
                .unwrap();

                server.send_message(
                    *id,
                    NettyChannel::Reliable.id(),
                    bincode::serialize(&ServerReliableMessages::MOTD {
                        motd: "Welcome to the server!".into(),
                    })
                    .unwrap(),
                );

                server.broadcast_message(NettyChannel::Reliable.id(), msg);

                for (entity, structure, transform, velocity) in structures_query.iter() {
                    println!("Sending structure...");

                    let (ship, planet) = structure_type.get(entity).unwrap();

                    if planet.is_some() {
                        server.send_message(
                            *id,
                            NettyChannel::Reliable.id(),
                            bincode::serialize(&ServerReliableMessages::PlanetCreate {
                                entity,
                                body: NettyRigidBody::new(velocity, transform),
                                width: structure.chunks_width() as u32,
                                height: structure.chunks_height() as u32,
                                length: structure.chunks_length() as u32,
                            })
                            .unwrap(),
                        );
                    } else if ship.is_some() {
                        server.send_message(
                            *id,
                            NettyChannel::Reliable.id(),
                            bincode::serialize(&ServerReliableMessages::ShipCreate {
                                entity,
                                body: NettyRigidBody::new(velocity, transform),
                                width: structure.chunks_width() as u32,
                                height: structure.chunks_height() as u32,
                                length: structure.chunks_length() as u32,
                            })
                            .unwrap(),
                        );
                    }
                }
            }
            ServerEvent::ClientDisconnected(id) => {
                println!("Client {id} disconnected");
                visualizer.remove_client(*id);
                client_ticks.ticks.remove(id);

                if let Some(player_entity) = lobby.players.remove(id) {
                    commands.entity(player_entity).despawn();
                }

                let message =
                    bincode::serialize(&ServerReliableMessages::PlayerRemove { id: *id }).unwrap();

                server.broadcast_message(NettyChannel::Reliable.id(), message);
            }
        }
    }
}

pub fn register(app: &mut App) {
    app.add_system_set(SystemSet::on_update(GameState::Playing).with_system(handle_events_system));
}<|MERGE_RESOLUTION|>--- conflicted
+++ resolved
@@ -38,11 +38,7 @@
     );
 
     inventory.insert_at(
-<<<<<<< HEAD
-        9 * 3 + 3,
-=======
         3,
->>>>>>> 7e0070b9
         items
             .from_id("cosmos:thruster")
             .expect("Thruster item to exist"),
@@ -82,7 +78,7 @@
     );
 
     inventory.insert_at(
-        9 * 3 + 8,
+        8,
         items
             .from_id("cosmos:light")
             .expect("Ship hull item to exist"),

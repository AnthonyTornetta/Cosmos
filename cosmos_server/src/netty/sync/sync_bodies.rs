//! Handles the syncing of entity's rigidbodies + velocities

use bevy::prelude::*;
use bevy_rapier3d::prelude::Velocity;
use bevy_renet::renet::RenetServer;
use cosmos_core::{
    entities::player::{render_distance::RenderDistance, Player},
    netty::{
        cosmos_encoder,
        netty_rigidbody::{NettyRigidBody, NettyRigidBodyLocation},
        server_unreliable_messages::ServerUnreliableMessages,
        NettyChannelServer, NoSendEntity,
    },
    persistence::LoadingDistance,
    physics::location::{add_previous_location, Location},
};

use crate::netty::network_helpers::NetworkTick;

/// Sends bodies to players only if it's within their render distance.
fn send_bodies(
    players: &Query<(&Player, &RenderDistance, &Location)>,
    bodies: &[(Entity, NettyRigidBody, Location, LoadingDistance)],
    server: &mut RenetServer,
    tick: &NetworkTick,
) {
    for (player, _, loc) in players.iter() {
        let players_bodies: Vec<(Entity, NettyRigidBody)> = bodies
            .iter()
            .filter(|(_, _, location, loading_distance)| {
                location.relative_coords_to(loc).abs().max_element() < loading_distance.load_block_distance()
            })
            .map(|(ent, net_rb, _, _)| (*ent, *net_rb))
            .collect();

        if !players_bodies.is_empty() {
            let sync_message = ServerUnreliableMessages::BulkBodies {
                time_stamp: tick.0,
                bodies: players_bodies,
            };

            let message = cosmos_encoder::serialize(&sync_message);

            server.send_message(player.id(), NettyChannelServer::Unreliable, message.clone());
        }
    }
}

fn server_sync_bodies(
    mut server: ResMut<RenetServer>,
    mut tick: ResMut<NetworkTick>,
    location_query: Query<&Location>,
    entities: Query<(Entity, &Transform, &Location, &Velocity, &LoadingDistance, Option<&Parent>), Without<NoSendEntity>>,
    players: Query<(&Player, &RenderDistance, &Location)>,
) {
    tick.0 += 1;

    let mut bodies = Vec::new();

    for (entity, transform, location, velocity, unload_distance, parent) in entities.iter() {
        bodies.push((
            entity,
            NettyRigidBody::new(
                velocity,
                transform.rotation,
                match parent.map(|p| p.get()) {
                    Some(parent_entity) => NettyRigidBodyLocation::Relative(
                        (*location - location_query.get(parent_entity).copied().unwrap_or(Location::default())).absolute_coords_f32(),
                        parent_entity,
                    ),
                    None => NettyRigidBodyLocation::Absolute(*location),
                },
            ),
            *location,
            *unload_distance,
        ));

        // The packet size can only be so big, so limit syncing to 20 per packet
        if bodies.len() > 20 {
            send_bodies(&players, &bodies, &mut server, &tick);
            bodies = Vec::new();
        }
    }

    if !bodies.is_empty() {
        send_bodies(&players, &bodies, &mut server, &tick);
    }
}

pub(super) fn register(app: &mut App) {
<<<<<<< HEAD
    app.add_systems(Update, server_sync_bodies);
=======
    app.add_system(server_sync_bodies.after(add_previous_location));
>>>>>>> c106c522
}<|MERGE_RESOLUTION|>--- conflicted
+++ resolved
@@ -88,9 +88,5 @@
 }
 
 pub(super) fn register(app: &mut App) {
-<<<<<<< HEAD
-    app.add_systems(Update, server_sync_bodies);
-=======
-    app.add_system(server_sync_bodies.after(add_previous_location));
->>>>>>> c106c522
+    app.add_systems(Update, server_sync_bodies.after(add_previous_location));
 }
--- conflicted
+++ resolved
@@ -61,12 +61,6 @@
 #[derive(Resource, Debug)]
 struct AssetsLoadingID(usize);
 
-<<<<<<< HEAD
-#[derive(Resource, Debug, Default)]
-struct AssetsLoading(Vec<LoadingAsset>);
-
-=======
->>>>>>> 6858b823
 #[derive(Resource, Reflect, Debug, Clone)]
 /// This stores the texture atlas for all blocks in the game.
 ///
@@ -88,22 +82,6 @@
     unlocalized_name: String,
 }
 
-<<<<<<< HEAD
-#[derive(Resource, Debug, Clone)]
-/// This stores the texture atlas for all blocks in the game.
-///
-/// Eventually this will be redone to allow for multiple atlases, but for now this works fine.
-pub struct ReadOnlyMainAtlas(Arc<RwLock<MainAtlas>>);
-
-impl ReadOnlyMainAtlas {
-    /// Locks the atlas for use on this thread
-    pub fn atlas(&self) -> RwLockReadGuard<'_, MainAtlas> {
-        self.0.as_ref().read().expect("Failed to lock atlas")
-    }
-}
-
-impl MainAtlas {
-=======
 const DEFAULT_PADDING: u32 = 2;
 
 impl MaterialDefinition {
@@ -136,7 +114,6 @@
         &self.unlit_material
     }
 
->>>>>>> 6858b823
     #[inline]
     /// Returns the UV coordinates for the texture atlas given the block's index
     ///
@@ -331,81 +308,6 @@
             // all assets are now ready, construct texture atlas
             // for better performance
 
-<<<<<<< HEAD
-            for asset in loading.0.iter() {
-                match asset.atlas_name {
-                    AtlasName::Main => {
-                        const PADDING: u32 = 2;
-
-                        let mut texture_atlas_builder = TextureAtlasBuilder::default();
-
-                        for handle in &asset.handles {
-                            let Some(image) = images.get(handle) else {
-                                warn!("{:?} did not resolve to an `Image` asset.", server.get_handle_path(handle));
-                                continue;
-                            };
-
-                            let img = expand_image(image, PADDING);
-
-                            let handle = images.set(handle.clone(), img);
-
-                            texture_atlas_builder.add_texture(
-                                handle.clone_weak(),
-                                images.get(&handle).expect("This image was just added, but doesn't exist."),
-                            );
-                        }
-
-                        let atlas = texture_atlas_builder.finish(&mut images).expect("Failed to build atlas");
-
-                        let material_handle = materials.add(StandardMaterial {
-                            base_color_texture: Some(atlas.texture.clone()),
-                            alpha_mode: AlphaMode::Mask(0.5),
-                            unlit: false,
-                            metallic: 0.0,
-                            reflectance: 0.0,
-                            perceptual_roughness: 1.0,
-
-                            ..default()
-                        });
-
-                        let unlit_material_handle = materials.add(StandardMaterial {
-                            base_color_texture: Some(atlas.texture.clone()),
-                            alpha_mode: AlphaMode::Mask(0.5),
-                            unlit: true,
-                            metallic: 0.0,
-                            reflectance: 0.0,
-                            perceptual_roughness: 1.0,
-
-                            ..default()
-                        });
-
-                        let texture = atlas.texture.clone();
-
-                        let main_atlas = MainAtlas {
-                            material: material_handle,
-                            unlit_material: unlit_material_handle,
-                            atlas,
-                            padding: PADDING,
-                        };
-
-                        commands.insert_resource(main_atlas.clone());
-                        commands.insert_resource(ReadOnlyMainAtlas(Arc::new(RwLock::new(main_atlas))));
-
-                        let illuminated_material_handle = materials.add(StandardMaterial {
-                            base_color_texture: Some(texture),
-                            alpha_mode: AlphaMode::Mask(0.5),
-                            unlit: true,
-                            double_sided: true,
-                            perceptual_roughness: 1.0,
-
-                            ..default()
-                        });
-
-                        commands.insert_resource(IlluminatedMaterial {
-                            material: illuminated_material_handle,
-                        });
-                    }
-=======
             for asset in loading.iter() {
                 let mut texture_atlas_builder = TextureAtlasBuilder::default();
 
@@ -423,7 +325,6 @@
                         handle.clone(),
                         images.get(&handle).expect("This image was just added, but doesn't exist."),
                     );
->>>>>>> 6858b823
                 }
 
                 let atlas = texture_atlas_builder.finish(&mut images).expect("Failed to build atlas");
@@ -445,9 +346,6 @@
     }
 }
 
-<<<<<<< HEAD
-#[derive(Debug, Clone)]
-=======
 fn create_main_material(image_handle: Handle<Image>, unlit: bool) -> StandardMaterial {
     StandardMaterial {
         base_color_texture: Some(image_handle),
@@ -534,7 +432,6 @@
 }
 
 #[derive(Debug)]
->>>>>>> 6858b823
 /// Contains information that links the block faces to their texture indices.
 ///
 /// This could also link non-face imformation to their texture indices.

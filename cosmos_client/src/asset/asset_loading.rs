//! Handles the loading of all texture assets.
//!
//! This also combines the textures into one big atlas.

use std::fs;

use bevy::{
    prelude::*,
    render::render_resource::{Extent3d, TextureDimension, TextureFormat},
    utils::HashMap,
};
use cosmos_core::{
    block::{Block, BlockFace},
    loader::{AddLoadingEvent, DoneLoadingEvent, LoadingManager},
    registry::{self, identifiable::Identifiable, Registry},
};
use serde::{Deserialize, Serialize};

use crate::state::game_state::GameState;

#[derive(Debug)]
enum AtlasName {
    Main,
}

#[derive(Resource, Debug)]
struct LoadingAsset {
    atlas_name: AtlasName,
    handles: Vec<Handle<Image>>,
}

#[derive(Debug, Event)]
struct AssetsDoneLoadingEvent;

#[derive(Resource, Debug)]
struct AssetsLoadingID(usize);

#[derive(Resource, Debug, Default)]
struct AssetsLoading(Vec<LoadingAsset>);

#[derive(Resource, Reflect, Debug)]
/// This stores the texture atlas for all blocks in the game.
///
/// Eventually this will be redone to allow for multiple atlases, but for now this works fine.
pub struct MainAtlas {
    /// The main material used to draw blocks
    pub material: Handle<StandardMaterial>,
    /// The unlit version of the main material
    pub unlit_material: Handle<StandardMaterial>,
    /// All the textures packed into an atlas.
    ///
    /// Use the `MainAtlas::uvs_for_index` function to get the atlas index for a given block.
    /// Calculate that index with the `Registry<BlockTextureIndex>`.
    pub atlas: TextureAtlas,

    padding: u32,
}

impl MainAtlas {
    #[inline]
    /// Returns the UV coordinates for the texture atlas given the block's index
    ///
    /// Get the block's index from `Registry<BlockTextureIndex>`.
    pub fn uvs_for_index(&self, index: usize) -> Rect {
        let rect = self.atlas.textures[index];

        let padding_x = self.padding as f32 / self.atlas.size.x;
        let padding_y = self.padding as f32 / self.atlas.size.y;

        Rect::new(
            rect.min.x / self.atlas.size.x + padding_x,
            rect.min.y / self.atlas.size.y + padding_y,
            rect.max.x / self.atlas.size.x - padding_x,
            rect.max.y / self.atlas.size.y - padding_y,
        )
    }
}

#[derive(Resource, Reflect, Debug)]
/// This contains the material for illuminated blocks.
pub struct IlluminatedMaterial {
    /// The material for unlit blocks
    pub material: Handle<StandardMaterial>,
}

fn setup(
    mut commands: Commands,
    server: Res<AssetServer>,
    mut loading: ResMut<AssetsLoading>,
    mut loader: ResMut<LoadingManager>,
    mut start_writer: EventWriter<AddLoadingEvent>,
) {
    loading.0.push(LoadingAsset {
        handles: server
            .load_folder("images/blocks/")
            .expect("error loading blocks textures")
            .into_iter()
            .map(|x| x.typed::<Image>())
            .collect(),
        atlas_name: AtlasName::Main,
    });

    commands.insert_resource(AssetsLoadingID(loader.register_loader(&mut start_writer)));
}

fn assets_done_loading(
    mut commands: Commands,
    event_listener: EventReader<AssetsDoneLoadingEvent>,
    loading_id: Option<Res<AssetsLoadingID>>,
    mut loader: ResMut<LoadingManager>,
    mut end_writer: EventWriter<DoneLoadingEvent>,
) {
    if loading_id.is_some() && !event_listener.is_empty() {
        loader.finish_loading(loading_id.as_ref().unwrap().0, &mut end_writer);

        commands.remove_resource::<AssetsLoadingID>();
    }
}

fn expand_image(image: &Image, padding: u32) -> Image {
    let mut data: Vec<u8> = Vec::new();

    let mut i = 0;

    let image_size_x = image.size().x as u32;
    let image_size_y = image.size().y as u32;

    for y in 0..image_size_y as usize {
        let mut n = match y % image_size_y as usize == 0 || (y + 1) % image_size_y as usize == 0 {
            true => 1 + padding,
            false => 1,
        };

        while n > 0 {
            let og_i = i;

            for x in 0..image_size_x as usize {
                if x % image_size_x as usize == 0 || (x + 1) % image_size_x as usize == 0 {
                    for _ in 0..(padding + 1) {
                        data.push(image.data[i]);
                        data.push(image.data[i + 1]);
                        data.push(image.data[i + 2]);
                        data.push(image.data[i + 3]);
                    }
                } else {
                    data.push(image.data[i]);
                    data.push(image.data[i + 1]);
                    data.push(image.data[i + 2]);
                    data.push(image.data[i + 3]);
                }

                i += 4;
            }

            n -= 1;

            if n != 0 {
                i = og_i;
            }
        }
    }

    let height = image_size_y + padding * 2;
    let width = image_size_y + padding * 2;

    // debug save
    // image::save_buffer(&Path::new("image.png"), data.as_slice(), width, height, image::ColorType::Rgba8);

    Image::new(
        Extent3d {
            height,
            width,
            depth_or_array_layers: 1,
        },
        TextureDimension::D2,
        data,
        TextureFormat::Rgba8UnormSrgb,
    )
}

fn check_assets_ready(
    mut commands: Commands,
    server: Res<AssetServer>,
    loading: Option<ResMut<AssetsLoading>>,
    mut images: ResMut<Assets<Image>>,
    mut materials: ResMut<Assets<StandardMaterial>>,
    mut event_writer: EventWriter<AssetsDoneLoadingEvent>,
) {
    let Some(loading) = loading else {
        return;
    };

    use bevy::asset::LoadState;

    let mut handles = Vec::new();
    for la in loading.0.iter().map(|h| &h.handles) {
        for handle in la.iter() {
            handles.push(handle.id());
        }
    }

    match server.get_group_load_state(handles) {
        LoadState::Failed => {
            panic!("Failed to load asset!!");
        }
        LoadState::Loaded => {
            // all assets are now ready, construct texture atlas
            // for better performance

            for asset in loading.0.iter() {
                match asset.atlas_name {
                    AtlasName::Main => {
                        const PADDING: u32 = 2;

                        let mut texture_atlas_builder = TextureAtlasBuilder::default();

                        for handle in &asset.handles {
                            let Some(image) = images.get(handle) else {
                                warn!("{:?} did not resolve to an `Image` asset.", server.get_handle_path(handle));
                                continue;
                            };

                            let img = expand_image(image, PADDING);

                            let handle = images.set(handle.clone(), img);

                            texture_atlas_builder.add_texture(
                                handle.clone_weak(),
                                images.get(&handle).expect("This image was just added, but doesn't exist."),
                            );
                        }

                        let atlas = texture_atlas_builder.finish(&mut images).expect("Failed to build atlas");

                        let material_handle = materials.add(StandardMaterial {
                            base_color_texture: Some(atlas.texture.clone()),
                            alpha_mode: AlphaMode::Mask(0.5),
                            unlit: false,
                            metallic: 0.0,
                            reflectance: 0.0,
                            perceptual_roughness: 1.0,

                            ..default()
                        });

                        let unlit_material_handle = materials.add(StandardMaterial {
                            base_color_texture: Some(atlas.texture.clone()),
                            alpha_mode: AlphaMode::Mask(0.5),
                            unlit: true,
                            metallic: 0.0,
                            reflectance: 0.0,
                            perceptual_roughness: 1.0,

                            ..default()
                        });

                        let texture = atlas.texture.clone();

                        commands.insert_resource(MainAtlas {
                            material: material_handle,
                            unlit_material: unlit_material_handle,
                            atlas,
                            padding: PADDING,
                        });

                        let illuminated_material_handle = materials.add(StandardMaterial {
                            base_color_texture: Some(texture),
                            alpha_mode: AlphaMode::Mask(0.5),
                            unlit: true,
                            double_sided: true,
                            perceptual_roughness: 1.0,

                            ..default()
                        });

                        commands.insert_resource(IlluminatedMaterial {
                            material: illuminated_material_handle,
                        });
                    }
                }
            }

            // Clear out handles to avoid continually checking
            commands.remove_resource::<AssetsLoading>();

            // (note: if you don't have any other handles to the assets
            // elsewhere, they will get unloaded after this)

            event_writer.send(AssetsDoneLoadingEvent);
        }
        _ => {
            // NotLoaded/Loading: not fully ready yet
        }
    }
}

#[derive(Debug)]
/// Contains information that links the block faces to their texture indices.
///
/// This could also link non-face imformation to their texture indices.
struct BlockTextureIndicies(HashMap<String, usize>);

impl BlockTextureIndicies {
    fn all(index: usize) -> Self {
        let mut map = HashMap::new();
        map.insert("all".into(), index);
        Self(map)
    }

    fn new(map: HashMap<String, usize>) -> Self {
        Self(map)
    }
}

#[derive(Debug)]
/// Links blocks to their correspoding atlas index.
pub struct BlockTextureIndex {
    indices: BlockTextureIndicies,
    id: u16,
    unlocalized_name: String,
}

impl BlockTextureIndex {
    #[inline]
    /// Returns the index for that block face, if one exists
    pub fn atlas_index_from_face(&self, face: BlockFace) -> Option<usize> {
        self.atlas_index(face.as_str())
    }

    #[inline]
    /// Returns the index for that specific identifier, if one exists.
    ///
    /// If none exists and an "all" identifier is present, "all" is returned.
    pub fn atlas_index(&self, identifier: &str) -> Option<usize> {
        if let Some(index) = self.indices.0.get(identifier) {
            Some(*index)
        } else {
            self.indices.0.get("all").copied()
        }
    }
}

impl Identifiable for BlockTextureIndex {
    #[inline]
    fn id(&self) -> u16 {
        self.id
    }

    #[inline]
    fn set_numeric_id(&mut self, id: u16) {
        self.id = id;
    }

    #[inline]
    fn unlocalized_name(&self) -> &str {
        &self.unlocalized_name
    }
}

#[derive(Serialize, Deserialize, Debug, Default)]
struct BlockInfo {
    texture: HashMap<String, String>,
    model: Option<String>,
}

fn load_block_textxures(
    blocks: Res<Registry<Block>>,
    atlas: Res<MainAtlas>,
    server: Res<AssetServer>,
    mut registry: ResMut<Registry<BlockTextureIndex>>,
) {
    if let Some(index) = atlas.atlas.get_texture_index(&server.get_handle("images/blocks/missing.png")) {
        registry.register(BlockTextureIndex {
            id: 0,
            unlocalized_name: "missing".to_owned(),
            indices: BlockTextureIndicies::all(index),
        });
    }

    for block in blocks.iter() {
        let unlocalized_name = block.unlocalized_name();
        let block_name = unlocalized_name.split(':').nth(1).unwrap_or(unlocalized_name);

        let json_path = format!("assets/blocks/{block_name}.json");

        let block_info = if let Ok(block_info) = fs::read(&json_path) {
<<<<<<< HEAD
            serde_json::from_slice::<BlockInfo>(&block_info)
                .unwrap_or_else(|_| panic!("Error reading block json data in {json_path}"))
=======
            serde_json::from_slice::<BlockInfo>(&block_info).unwrap_or_else(|_| panic!("Error reading json data in {json_path}"))
>>>>>>> b7773426
        } else {
            let mut hh = HashMap::new();
            hh.insert("all".into(), block_name.to_owned());
            BlockInfo {
                texture: hh,
                model: None,
            }
        };

        let mut map = HashMap::new();
        for (entry, texture_name) in block_info.texture.iter() {
            if let Some(index) = atlas
                .atlas
                .get_texture_index(&server.get_handle(&format!("images/blocks/{texture_name}.png",)))
            {
                map.insert(entry.to_owned(), index);
            }
        }

        registry.register(BlockTextureIndex {
            id: 0,
            unlocalized_name: unlocalized_name.to_owned(),
            indices: BlockTextureIndicies::new(map),
        });
    }
}

pub(super) fn register(app: &mut App) {
    registry::create_registry::<BlockTextureIndex>(app);

    app.insert_resource(AssetsLoading::default())
        .add_event::<AssetsDoneLoadingEvent>()
        .add_systems(
            Update,
            (check_assets_ready, assets_done_loading).run_if(in_state(GameState::PostLoading)),
        )
        .add_systems(OnEnter(GameState::PostLoading), setup)
        .add_systems(OnExit(GameState::PostLoading), load_block_textxures);
}<|MERGE_RESOLUTION|>--- conflicted
+++ resolved
@@ -384,19 +384,11 @@
         let json_path = format!("assets/blocks/{block_name}.json");
 
         let block_info = if let Ok(block_info) = fs::read(&json_path) {
-<<<<<<< HEAD
-            serde_json::from_slice::<BlockInfo>(&block_info)
-                .unwrap_or_else(|_| panic!("Error reading block json data in {json_path}"))
-=======
             serde_json::from_slice::<BlockInfo>(&block_info).unwrap_or_else(|_| panic!("Error reading json data in {json_path}"))
->>>>>>> b7773426
         } else {
             let mut hh = HashMap::new();
             hh.insert("all".into(), block_name.to_owned());
-            BlockInfo {
-                texture: hh,
-                model: None,
-            }
+            BlockInfo { texture: hh, model: None }
         };
 
         let mut map = HashMap::new();

--- conflicted
+++ resolved
@@ -95,11 +95,7 @@
             },
         };
 
-<<<<<<< HEAD
-        let Some(c) = structure.chunk_at(ev.chunk_coordinate) else {
-=======
         let Some(chunk) = structure.chunk_at(ev.chunk_coordinate) else {
->>>>>>> ade56ab7
             continue;
         };
 
@@ -140,11 +136,7 @@
 
             let check_rendering = |direction: BlockDirection| {
                 if backend.check_should_render(
-<<<<<<< HEAD
-                    c,
-=======
                     chunk,
->>>>>>> ade56ab7
                     block_here,
                     ChunkBlockCoordinate::for_block_coordinate(block),
                     &blocks,

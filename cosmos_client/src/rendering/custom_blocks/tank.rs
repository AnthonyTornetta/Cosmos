--- conflicted
+++ resolved
@@ -146,13 +146,9 @@
                 true
             });
 
-<<<<<<< HEAD
             let mut mesh_builder = None;
 
-            for (_, face) in faces.map(|face| (face, block_rotation.rotate_face(face))) {
-=======
             for (_, direction) in faces.map(|face| (face, block_rotation.direction_of(face))) {
->>>>>>> 794a8778
                 let Some(mut mesh_info) = block_mesh_info
                     .info_for_face(direction.block_face(), false)
                     .map(Some)

--- conflicted
+++ resolved
@@ -272,14 +272,10 @@
 
                 let rotation = block_rotation.as_quat();
 
-<<<<<<< HEAD
                 let mut mesh_builder = None;
 
-                for face in faces.iter().map(|face| block_rotation.rotate_face(*face)) {
-=======
                 for direction in faces.iter().map(|face| block_rotation.direction_of(*face)) {
                     let face = direction.block_face();
->>>>>>> 794a8778
                     let index = block_textures
                         .from_id(block.unlocalized_name())
                         .unwrap_or_else(|| block_textures.from_id("missing").expect("Missing texture should exist."));

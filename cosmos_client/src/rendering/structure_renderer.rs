use crate::block::lighting::{BlockLightProperties, BlockLighting};
use crate::materials::CosmosMaterial;
use crate::netty::flags::LocalPlayer;
use crate::state::game_state::GameState;
use crate::structure::planet::unload_chunks_far_from_players;
use bevy::prelude::{
    in_state, warn, App, BuildChildren, Component, DespawnRecursiveExt, EventReader, GlobalTransform, IntoSystemConfigs, Mesh, PbrBundle,
    PointLight, PointLightBundle, Quat, Rect, StandardMaterial, Transform, Update, Vec3, With,
};
use bevy::reflect::Reflect;
use bevy::render::primitives::Aabb;
use bevy::utils::hashbrown::HashMap;
use cosmos_core::block::{Block, BlockFace};
use cosmos_core::events::block_events::BlockChangedEvent;
use cosmos_core::physics::location::SECTOR_DIMENSIONS;
use cosmos_core::registry::identifiable::Identifiable;
use cosmos_core::registry::many_to_one::ManyToOneRegistry;
use cosmos_core::registry::Registry;
use cosmos_core::structure::chunk::{Chunk, ChunkEntity, CHUNK_DIMENSIONS, CHUNK_DIMENSIONSF};
use cosmos_core::structure::coordinates::{ChunkBlockCoordinate, ChunkCoordinate, UnboundChunkCoordinate};
use cosmos_core::structure::events::ChunkSetEvent;
use cosmos_core::structure::Structure;
use cosmos_core::utils::array_utils::expand;
use cosmos_core::utils::timer::UtilsTimer;
use rayon::prelude::{IndexedParallelIterator, IntoParallelRefIterator, ParallelIterator};
use std::collections::HashSet;
use std::f32::consts::PI;
use std::sync::Mutex;

use crate::asset::asset_loading::{BlockTextureIndex, MainAtlas};
use crate::{Assets, Commands, Entity, Handle, Query, Res, ResMut};

use super::{BlockMeshRegistry, CosmosMeshBuilder, MeshBuilder, MeshInformation};

#[derive(Debug)]
struct MeshMaterial {
    mesh: Mesh,
    material: Handle<StandardMaterial>,
}

#[derive(Debug)]
struct ChunkMesh {
    mesh_materials: Vec<MeshMaterial>,
    lights: HashMap<ChunkBlockCoordinate, BlockLightProperties>,
}

fn monitor_block_updates_system(
    mut event: EventReader<BlockChangedEvent>,
    mut chunk_set_event: EventReader<ChunkSetEvent>,
    structure_query: Query<&Structure>,
    mut commands: Commands,
) {
    let mut chunks_todo = HashMap::<Entity, HashSet<ChunkCoordinate>>::default();

    for ev in event.iter() {
        let structure: &Structure = structure_query.get(ev.structure_entity).unwrap();
        if !chunks_todo.contains_key(&ev.structure_entity) {
            chunks_todo.insert(ev.structure_entity, HashSet::default());
        }

        let chunks = chunks_todo.get_mut(&ev.structure_entity).expect("This was just added");

        let cc = ev.block.chunk_coords();

        if ev.block.x() != 0 && ev.block.x() % CHUNK_DIMENSIONS == 0 {
            chunks.insert(ChunkCoordinate::new(cc.x - 1, cc.y, cc.z));
        }

        if ev.block.x() != structure.blocks_width() - 1 && (ev.block.x() + 1) % CHUNK_DIMENSIONS == 0 {
            chunks.insert(ChunkCoordinate::new(cc.x + 1, cc.y, cc.z));
        }

        if ev.block.y() != 0 && ev.block.y() % CHUNK_DIMENSIONS == 0 {
            chunks.insert(ChunkCoordinate::new(cc.x, cc.y - 1, cc.z));
        }

        if ev.block.y() != structure.blocks_height() - 1 && (ev.block.y() + 1) % CHUNK_DIMENSIONS == 0 {
            chunks.insert(ChunkCoordinate::new(cc.x, cc.y + 1, cc.z));
        }

        if ev.block.z() != 0 && ev.block.z() % CHUNK_DIMENSIONS == 0 {
            chunks.insert(ChunkCoordinate::new(cc.x, cc.y, cc.z - 1));
        }

        if ev.block.z() != structure.blocks_length() - 1 && (ev.block.z() + 1) % CHUNK_DIMENSIONS == 0 {
            chunks.insert(ChunkCoordinate::new(cc.x, cc.y, cc.z + 1));
        }

        chunks.insert(cc);
    }

    for ev in chunk_set_event.iter() {
        let Ok(structure) = structure_query.get(ev.structure_entity) else {
            continue;
        };

        if !chunks_todo.contains_key(&ev.structure_entity) {
            chunks_todo.insert(ev.structure_entity, HashSet::default());
        }

        let chunks = chunks_todo.get_mut(&ev.structure_entity).expect("This was just added");

        let cc = ev.coords;

        chunks.insert(cc);

        if cc.z != 0 {
            chunks.insert(ChunkCoordinate::new(cc.x, cc.y, cc.z - 1));
        }
        if cc.z < structure.chunks_length() - 1 {
            chunks.insert(ChunkCoordinate::new(cc.x, cc.y, cc.z + 1));
        }
        if cc.y != 0 {
            chunks.insert(ChunkCoordinate::new(cc.x, cc.y - 1, cc.z));
        }
        if cc.y < structure.chunks_height() - 1 {
            chunks.insert(ChunkCoordinate::new(cc.x, cc.y + 1, cc.z));
        }
        if cc.x != 0 {
            chunks.insert(ChunkCoordinate::new(cc.x - 1, cc.y, cc.z));
        }
        if cc.x < structure.chunks_width() - 1 {
            chunks.insert(ChunkCoordinate::new(cc.x + 1, cc.y, cc.z));
        }
    }

    for (structure, chunks) in chunks_todo {
        if let Ok(structure) = structure_query.get(structure) {
            for coords in chunks {
                if let Some(chunk_entity) = structure.chunk_entity(coords) {
                    if let Some(mut chunk_ent) = commands.get_entity(chunk_entity) {
                        chunk_ent.insert(ChunkNeedsRendered);
                    }
                }
            }
        }
    }
}

#[derive(Component)]
struct ChunkNeedsRendered;

#[derive(Debug, Reflect, Clone, Copy)]
struct LightEntry {
    entity: Entity,
    light: BlockLightProperties,
    position: ChunkBlockCoordinate,
    valid: bool,
}

#[derive(Component, Debug, Reflect, Default)]
struct LightsHolder {
    lights: Vec<LightEntry>,
}

#[derive(Component, Debug, Reflect, Default)]
struct ChunkMeshes(Vec<Entity>);

/// Performance hot spot
fn monitor_needs_rendered_system(
    mut commands: Commands,
    structure_query: Query<&Structure>,
    atlas: Res<MainAtlas>,
    mesh_query: Query<Option<&Handle<Mesh>>>,
    mut meshes: ResMut<Assets<Mesh>>,
    blocks: Res<Registry<Block>>,
    materials: Res<ManyToOneRegistry<Block, CosmosMaterial>>,
    meshes_registry: Res<BlockMeshRegistry>,
    lighting: Res<Registry<BlockLighting>>,
    lights_query: Query<&LightsHolder>,
    chunk_meshes_query: Query<&ChunkMeshes>,
    block_textures: Res<Registry<BlockTextureIndex>>,

    local_player: Query<&GlobalTransform, With<LocalPlayer>>,

    chunks_need_rendered: Query<(Entity, &ChunkEntity, &GlobalTransform), With<ChunkNeedsRendered>>,
) {
    let Ok(local_transform) = local_player.get_single() else {
        return;
    };

    let timer: UtilsTimer = UtilsTimer::start();

    // by making the Vec an Option<Vec> I can take ownership of it later, which I cannot do with
    // just a plain Mutex<Vec>.
    // https://stackoverflow.com/questions/30573188/cannot-move-data-out-of-a-mutex
    let to_process = Mutex::new(Some(Vec::new()));

    let mut todo = chunks_need_rendered
        .iter()
        .map(|(x, y, transform)| (x, y, transform.translation().distance_squared(local_transform.translation())))
        // Only render chunks that are within a reasonable viewing distance
        .filter(|(_, _, distance_sqrd)| *distance_sqrd < SECTOR_DIMENSIONS * SECTOR_DIMENSIONS)
        .collect::<Vec<(Entity, &ChunkEntity, f32)>>();

    let chunks_per_frame = 10;

    // Only sort first `chunks_per_frame`, so no built-in sort algorithm
    let n: usize = chunks_per_frame.min(todo.len());

    for i in 0..n {
        let mut min = todo[i].2;
        let mut best_i = i;

        for (j, item) in todo.iter().enumerate().skip(i + 1) {
            if item.2 < min {
                min = item.2;
                best_i = j;
            }
        }

        todo.swap(i, best_i);
    }

    // Render chunks in parallel
    todo.par_iter().take(chunks_per_frame).copied().for_each(|(entity, ce, _)| {
        let Ok(structure) = structure_query.get(ce.structure_entity) else {
                return;
            };

        let mut renderer = ChunkRenderer::new();

        let coords: ChunkCoordinate = ce.chunk_location;

        let Some(chunk) = structure.chunk_from_chunk_coordinates(coords) else {
            return;
        };

        let unbound: UnboundChunkCoordinate = coords.into();

        let left = structure.chunk_from_chunk_coordinates_unbound(unbound.left());
        let right = structure.chunk_from_chunk_coordinates_unbound(unbound.right());
        let bottom = structure.chunk_from_chunk_coordinates_unbound(unbound.bottom());
        let top = structure.chunk_from_chunk_coordinates_unbound(unbound.top());
        let back = structure.chunk_from_chunk_coordinates_unbound(unbound.back());
        let front = structure.chunk_from_chunk_coordinates_unbound(unbound.front());

        renderer.render(
            &atlas,
            &materials,
            &lighting,
            chunk,
            left,
            right,
            bottom,
            top,
            back,
            front,
            &blocks,
            &meshes_registry,
            &block_textures,
        );

        let mut mutex = to_process.lock().expect("Error locking to_process vec!");

        mutex.as_mut().unwrap().push((entity, renderer.create_mesh()));
    });

    let to_process_chunks = to_process.lock().unwrap().take().unwrap();

    if !to_process_chunks.is_empty() {
        timer.log_duration(&format!("Rendering {} chunks took", to_process_chunks.len()));
    }

    for (entity, mut chunk_mesh) in to_process_chunks {
        commands.entity(entity).remove::<ChunkNeedsRendered>();

        let mut old_mesh_entities = Vec::new();

        if let Ok(chunk_meshes_component) = chunk_meshes_query.get(entity) {
            for ent in chunk_meshes_component.0.iter() {
                let old_mesh_handle = mesh_query.get(*ent).expect("This should have a mesh component.");

                if let Some(old_mesh_handle) = old_mesh_handle {
                    meshes.remove(old_mesh_handle);
                }

                old_mesh_entities.push(*ent);
            }
        }

        let mut new_lights = LightsHolder::default();

        if let Ok(lights) = lights_query.get(entity) {
            for light in lights.lights.iter() {
                let mut light = *light;
                light.valid = false;
                new_lights.lights.push(light);
            }
        }

        let mut entities_to_add = Vec::new();

        if !chunk_mesh.lights.is_empty() {
            for light in chunk_mesh.lights {
                let (block_light_coord, properties) = light;

                let mut found = false;
                for light in new_lights.lights.iter_mut() {
                    if light.position.x == block_light_coord.x
                        && light.position.y == block_light_coord.y
                        && light.position.z == block_light_coord.z
                    {
                        if light.light == properties {
                            light.valid = true;
                            found = true;
                        }
                        break;
                    }
                }

                if !found {
                    let light_entity = commands
                        .spawn(PointLightBundle {
                            point_light: PointLight {
                                color: properties.color,
                                intensity: properties.intensity,
                                range: properties.range,
                                radius: 1.0,
                                // Shadows kill all performance
                                shadows_enabled: false, // !properties.shadows_disabled,
                                ..Default::default()
                            },
                            transform: Transform::from_xyz(
                                block_light_coord.x as f32 - (CHUNK_DIMENSIONS as f32 / 2.0 - 0.5),
                                block_light_coord.y as f32 - (CHUNK_DIMENSIONS as f32 / 2.0 - 0.5),
                                block_light_coord.z as f32 - (CHUNK_DIMENSIONS as f32 / 2.0 - 0.5),
                            ),
                            ..Default::default()
                        })
                        .id();

                    new_lights.lights.push(LightEntry {
                        entity: light_entity,
                        light: properties,
                        position: block_light_coord,
                        valid: true,
                    });
                    entities_to_add.push(light_entity);
                }
            }
        }

        for light in new_lights.lights.iter().filter(|x| !x.valid) {
            commands.entity(light.entity).despawn_recursive();
        }

        new_lights.lights.retain(|x| x.valid);

        // end lighting
        // meshes

        // If the chunk previously only had one chunk mesh, then it would be on
        // the chunk entity instead of child entities
        commands
            .entity(entity)
            .remove::<Handle<Mesh>>()
            .remove::<Handle<StandardMaterial>>();

        let mut chunk_meshes_component = ChunkMeshes::default();

        if chunk_mesh.mesh_materials.len() > 1 {
            for mesh_material in chunk_mesh.mesh_materials {
                let mesh = meshes.add(mesh_material.mesh);

                let ent = if let Some(ent) = old_mesh_entities.pop() {
                    commands.entity(ent).insert(mesh).insert(mesh_material.material);

                    ent
                } else {
                    let s = (CHUNK_DIMENSIONS / 2) as f32;

                    let ent = commands
                        .spawn((
                            PbrBundle {
                                mesh,
                                material: mesh_material.material,
                                ..Default::default()
                            },
                            // Remove this once https://github.com/bevyengine/bevy/issues/4294 is done (bevy 0.12 released)
                            Aabb::from_min_max(Vec3::new(-s, -s, -s), Vec3::new(s, s, s)),
                        ))
                        .id();

                    entities_to_add.push(ent);

                    ent
                };

                chunk_meshes_component.0.push(ent);
            }
        } else if !chunk_mesh.mesh_materials.is_empty() {
            // To avoid making too many entities (and tanking performance), if only one mesh
            // is present, just stick the mesh info onto the chunk itself.

            let mesh_material = chunk_mesh.mesh_materials.pop().expect("This has one element in it");

            let mesh = meshes.add(mesh_material.mesh);
            let s = (CHUNK_DIMENSIONS / 2) as f32;

            commands.entity(entity).insert((
                mesh,
                mesh_material.material,
                // Remove this once https://github.com/bevyengine/bevy/issues/4294 is done (bevy 0.12 released)
                Aabb::from_min_max(Vec3::new(-s, -s, -s), Vec3::new(s, s, s)),
            ));
        }

        // Any leftover entities are useless now, so kill them
        for mesh in old_mesh_entities {
            commands.entity(mesh).despawn_recursive();
        }

        let mut entity_commands = commands.entity(entity);

        for ent in entities_to_add {
            entity_commands.add_child(ent);
        }

        entity_commands
            // .insert(meshes.add(chunk_mesh.mesh))
            .insert(new_lights)
            .insert(chunk_meshes_component);
    }
}

#[derive(Default, Debug, Reflect)]
struct ChunkRendererInstance {
    indices: Vec<u32>,
    uvs: Vec<[f32; 2]>,
    positions: Vec<[f32; 3]>,
    normals: Vec<[f32; 3]>,
    lights: HashMap<(usize, usize, usize), BlockLightProperties>,
}

#[derive(Default, Debug, Reflect)]
struct MeshInfo {
    renderer: ChunkRendererInstance,
    mesh_builder: CosmosMeshBuilder,
}

impl MeshBuilder for MeshInfo {
    #[inline]
    fn add_mesh_information(&mut self, mesh_info: &MeshInformation, position: Vec3, uvs: Rect) {
        self.mesh_builder.add_mesh_information(mesh_info, position, uvs);
    }

    fn build_mesh(self) -> Mesh {
        self.mesh_builder.build_mesh()
    }
}

#[derive(Default, Debug, Reflect)]
struct ChunkRenderer {
    meshes: HashMap<Handle<StandardMaterial>, MeshInfo>,
    lights: HashMap<ChunkBlockCoordinate, BlockLightProperties>,
}

impl ChunkRenderer {
    fn new() -> Self {
        Self::default()
    }

    /// Renders a chunk into mesh information that can then be turned into a bevy mesh
    fn render(
        &mut self,
        atlas: &MainAtlas,
        materials: &ManyToOneRegistry<Block, CosmosMaterial>,
        lighting: &Registry<BlockLighting>,
        chunk: &Chunk,
        left: Option<&Chunk>,
        right: Option<&Chunk>,
        bottom: Option<&Chunk>,
        top: Option<&Chunk>,
        back: Option<&Chunk>,
        front: Option<&Chunk>,
        blocks: &Registry<Block>,
        meshes: &BlockMeshRegistry,
        block_textures: &Registry<BlockTextureIndex>,
    ) {
        let cd2 = CHUNK_DIMENSIONSF / 2.0;

        let mut faces = Vec::with_capacity(6);

        for (coords, (block, block_info)) in chunk
            .blocks()
            .copied()
            .zip(chunk.block_info_iterator().copied())
            .enumerate()
            .map(|(i, block)| {
                (
                    ChunkBlockCoordinate::from(expand(i, CHUNK_DIMENSIONS as usize, CHUNK_DIMENSIONS as usize)),
                    block,
                )
            })
            .filter(|(coords, _)| chunk.has_block_at(*coords))
        {
            // helps the lsp out
            let coords: ChunkBlockCoordinate = coords;

            let (center_offset_x, center_offset_y, center_offset_z) = (
                coords.x as f32 - cd2 + 0.5,
                coords.y as f32 - cd2 + 0.5,
                coords.z as f32 - cd2 + 0.5,
            );
            let actual_block = blocks.from_numeric_id(block);

            #[inline(always)]
            fn check(c: &Chunk, block: u16, actual_block: &Block, blocks: &Registry<Block>, coords: ChunkBlockCoordinate) -> bool {
                (block != c.block_at(coords) || !actual_block.is_full()) && c.has_see_through_block_at(coords, blocks)
            }

            let (x, y, z) = (coords.x, coords.y, coords.z);

            // right
            if (x != CHUNK_DIMENSIONS - 1 && check(chunk, block, actual_block, blocks, coords.right()))
                || (x == CHUNK_DIMENSIONS - 1
                    && (right
                        .map(|c| check(c, block, actual_block, blocks, ChunkBlockCoordinate::new(0, y, z)))
                        .unwrap_or(true)))
            {
                faces.push(BlockFace::Right);
            }
            // left
            if (x != 0
                && check(
                    chunk,
                    block,
                    actual_block,
                    blocks,
                    coords.left().expect("Checked in first condition"),
                ))
                || (x == 0
                    && (left
                        .map(|c| {
                            check(
                                c,
                                block,
                                actual_block,
                                blocks,
                                ChunkBlockCoordinate::new(CHUNK_DIMENSIONS - 1, y, z),
                            )
                        })
                        .unwrap_or(true)))
            {
                faces.push(BlockFace::Left);
            }

            // top
            if (y != CHUNK_DIMENSIONS - 1 && check(chunk, block, actual_block, blocks, coords.top()))
                || (y == CHUNK_DIMENSIONS - 1
                    && top
                        .map(|c| check(c, block, actual_block, blocks, ChunkBlockCoordinate::new(x, 0, z)))
                        .unwrap_or(true))
            {
                faces.push(BlockFace::Top);
            }
            // bottom
            if (y != 0
                && check(
                    chunk,
                    block,
                    actual_block,
                    blocks,
                    coords.bottom().expect("Checked in first condition"),
                ))
                || (y == 0
                    && (bottom
                        .map(|c| {
                            check(
                                c,
                                block,
                                actual_block,
                                blocks,
                                ChunkBlockCoordinate::new(x, CHUNK_DIMENSIONS - 1, z),
                            )
                        })
                        .unwrap_or(true)))
            {
                faces.push(BlockFace::Bottom);
            }

            // front
            if (z != CHUNK_DIMENSIONS - 1 && check(chunk, block, actual_block, blocks, coords.front()))
                || (z == CHUNK_DIMENSIONS - 1
                    && (front
                        .map(|c| check(c, block, actual_block, blocks, ChunkBlockCoordinate::new(x, y, 0)))
                        .unwrap_or(true)))
            {
                faces.push(BlockFace::Back);
            }
            // back
            if (z != 0
                && check(
                    chunk,
                    block,
                    actual_block,
                    blocks,
                    coords.back().expect("Checked in first condition"),
                ))
                || (z == 0
                    && (back
                        .map(|c| {
                            check(
                                c,
                                block,
                                actual_block,
                                blocks,
                                ChunkBlockCoordinate::new(x, y, CHUNK_DIMENSIONS - 1),
                            )
                        })
                        .unwrap_or(true)))
            {
                faces.push(BlockFace::Front);
            }

            if !faces.is_empty() {
                let block = blocks.from_numeric_id(block);

                let Some(material) = materials.get_value(block) else {
                    continue;
                };

                let Some(mesh) = meshes.get_value(block) else {
                    continue;
                };

                if !self.meshes.contains_key(&material.handle) {
                    self.meshes.insert(material.handle.clone(), Default::default());
                }

                let mesh_builder = self.meshes.get_mut(&material.handle).unwrap();

                let rotation = block_info.get_rotation();

                for face in faces.iter().map(|x| BlockFace::rotate_face(*x, rotation)) {
                    let index = block_textures
                        .from_id(block.unlocalized_name())
                        .unwrap_or_else(|| block_textures.from_id("missing").expect("Missing texture should exist."));

                    let Some(image_index) = index.atlas_index_from_face(face) else {
                        warn!("Missing image index -- {index:?}");
                        continue;
                    };

                    let uvs = atlas.uvs_for_index(image_index);

                    let rotation = match rotation {
                        BlockFace::Top => Quat::IDENTITY,
                        BlockFace::Front => Quat::from_axis_angle(Vec3::X, PI / 2.0),
                        BlockFace::Back => Quat::from_axis_angle(Vec3::X, -PI / 2.0),
                        BlockFace::Left => Quat::from_axis_angle(Vec3::Z, PI / 2.0),
                        BlockFace::Right => Quat::from_axis_angle(Vec3::Z, -PI / 2.0),
                        BlockFace::Bottom => Quat::from_axis_angle(Vec3::X, PI),
                    };

                    let mut one_mesh_only = false;

                    let mut mesh_info = mesh
                        .info_for_face(face)
                        .unwrap_or_else(|| {
                            one_mesh_only = true;

                            mesh.info_for_whole_block()
                                .expect("Block must have either face or whole block meshes")
                        })
                        .clone();

                    for pos in mesh_info.positions.iter_mut() {
                        *pos = rotation.mul_vec3((*pos).into()).into();
                    }

                    for norm in mesh_info.normals.iter_mut() {
                        *norm = rotation.mul_vec3((*norm).into()).into();
                    }

<<<<<<< HEAD
                    mesh_builder.add_mesh_information(
                        &mesh_info,
                        Vec3::new(center_offset_x, center_offset_y, center_offset_z),
                        uvs,
                    );

                    if one_mesh_only {
                        break;
                    }
=======
                    mesh_builder.add_mesh_information(&mesh_info, Vec3::new(center_offset_x, center_offset_y, center_offset_z), uvs);
>>>>>>> b7773426
                }

                faces.clear();

                if let Some(lighting) = lighting.from_id(block.unlocalized_name()) {
                    self.lights.insert(coords, lighting.properties);
                }
            }
        }
    }

    fn create_mesh(self) -> ChunkMesh {
        let mut mesh_materials = Vec::new();

        for (material, chunk_mesh_info) in self.meshes {
            let mesh = chunk_mesh_info.build_mesh();

            mesh_materials.push(MeshMaterial { material, mesh });
        }

        let lights = self.lights;

        ChunkMesh { lights, mesh_materials }
    }
}

pub(super) fn register(app: &mut App) {
    app.add_systems(
        Update,
        (monitor_needs_rendered_system, monitor_block_updates_system)
            .run_if(in_state(GameState::Playing))
            .before(unload_chunks_far_from_players),
    )
    // .add_system(add_renderer)
    .register_type::<LightsHolder>();
}<|MERGE_RESOLUTION|>--- conflicted
+++ resolved
@@ -674,19 +674,11 @@
                         *norm = rotation.mul_vec3((*norm).into()).into();
                     }
 
-<<<<<<< HEAD
-                    mesh_builder.add_mesh_information(
-                        &mesh_info,
-                        Vec3::new(center_offset_x, center_offset_y, center_offset_z),
-                        uvs,
-                    );
+                    mesh_builder.add_mesh_information(&mesh_info, Vec3::new(center_offset_x, center_offset_y, center_offset_z), uvs);
 
                     if one_mesh_only {
                         break;
                     }
-=======
-                    mesh_builder.add_mesh_information(&mesh_info, Vec3::new(center_offset_x, center_offset_y, center_offset_z), uvs);
->>>>>>> b7773426
                 }
 
                 faces.clear();

--- conflicted
+++ resolved
@@ -27,11 +27,7 @@
 use std::f32::consts::PI;
 use std::mem::swap;
 
-<<<<<<< HEAD
 use crate::asset::asset_loading::{BlockTextureIndex, MainAtlas, ReadOnlyMainAtlas};
-=======
-use crate::asset::asset_loading::{BlockTextureIndex, MaterialDefinition};
->>>>>>> 6858b823
 use crate::{Assets, Commands, Entity, Handle, Query, Res, ResMut};
 
 use super::{BlockMeshRegistry, CosmosMeshBuilder, MeshBuilder, MeshInformation, ReadOnlyBlockMeshRegistry};
@@ -179,18 +175,8 @@
 fn poll_rendering_chunks(
     mut rendering_chunks: ResMut<RenderingChunks>,
     mut commands: Commands,
-<<<<<<< HEAD
     mesh_query: Query<Option<&Handle<Mesh>>>,
     mut meshes: ResMut<Assets<Mesh>>,
-=======
-    structure_query: Query<&Structure>,
-    mesh_query: Query<Option<&Handle<Mesh>>>,
-    mut meshes: ResMut<Assets<Mesh>>,
-    blocks: Res<Registry<Block>>,
-    materials: Res<ManyToOneRegistry<Block, MaterialDefinition>>,
-    meshes_registry: Res<BlockMeshRegistry>,
-    lighting: Res<Registry<BlockLighting>>,
->>>>>>> 6858b823
     lights_query: Query<&LightsHolder>,
     chunk_meshes_query: Query<&ChunkMeshes>,
 ) {
@@ -209,46 +195,9 @@
 
             let mut old_mesh_entities = Vec::new();
 
-<<<<<<< HEAD
             if let Ok(chunk_meshes_component) = chunk_meshes_query.get(entity) {
                 for ent in chunk_meshes_component.0.iter() {
                     let old_mesh_handle = mesh_query.get(*ent).expect("This should have a mesh component.");
-=======
-        let unbound: UnboundChunkCoordinate = coords.into();
-
-        let left = structure.chunk_from_chunk_coordinates_unbound(unbound.left());
-        let right = structure.chunk_from_chunk_coordinates_unbound(unbound.right());
-        let bottom = structure.chunk_from_chunk_coordinates_unbound(unbound.bottom());
-        let top = structure.chunk_from_chunk_coordinates_unbound(unbound.top());
-        let back = structure.chunk_from_chunk_coordinates_unbound(unbound.back());
-        let front = structure.chunk_from_chunk_coordinates_unbound(unbound.front());
-
-        renderer.render(
-            &materials,
-            &lighting,
-            chunk,
-            left,
-            right,
-            bottom,
-            top,
-            back,
-            front,
-            &blocks,
-            &meshes_registry,
-            &block_textures,
-        );
-
-        let mut mutex = to_process.lock().expect("Error locking to_process vec!");
-
-        mutex.as_mut().unwrap().push((entity, renderer.create_mesh()));
-    });
-
-    let to_process_chunks = to_process.lock().unwrap().take().unwrap();
-
-    if !to_process_chunks.is_empty() {
-        timer.log_duration(&format!("Rendering {} chunks took", to_process_chunks.len()));
-    }
->>>>>>> 6858b823
 
                     if let Some(old_mesh_handle) = old_mesh_handle {
                         meshes.remove(old_mesh_handle);
@@ -410,13 +359,21 @@
 fn monitor_needs_rendered_system(
     mut commands: Commands,
     structure_query: Query<&Structure>,
-    atlas: Res<ReadOnlyMainAtlas>,
     blocks: Res<ReadOnlyRegistry<Block>>,
     materials: Res<ReadOnlyManyToOneRegistry<Block, CosmosMaterial>>,
     meshes_registry: Res<ReadOnlyBlockMeshRegistry>,
     lighting: Res<ReadOnlyRegistry<BlockLighting>>,
     block_textures: Res<ReadOnlyRegistry<BlockTextureIndex>>,
     mut rendering_chunks: ResMut<RenderingChunks>,
+    // mesh_query: Query<Option<&Handle<Mesh>>>,
+    // mut meshes: ResMut<Assets<Mesh>>,
+    // blocks: Res<Registry<Block>>,
+    // materials: Res<ManyToOneRegistry<Block, MaterialDefinition>>,
+    // meshes_registry: Res<BlockMeshRegistry>,
+    // lighting: Res<Registry<BlockLighting>>,
+    // lights_query: Query<&LightsHolder>,
+    // chunk_meshes_query: Query<&ChunkMeshes>,
+    // block_textures: Res<Registry<BlockTextureIndex>>,
     local_player: Query<&GlobalTransform, With<LocalPlayer>>,
     chunks_need_rendered: Query<(Entity, &ChunkEntity, &GlobalTransform), With<ChunkNeedsRendered>>,
 ) {
@@ -468,7 +425,6 @@
             let mut renderer = ChunkRenderer::new();
 
             renderer.render(
-                &atlas.atlas(),
                 &materials.registry(),
                 &lighting.registry(),
                 &chunk,

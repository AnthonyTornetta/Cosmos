//! A receiver + processor for a bunch of network packets.
//!
//! This should eventually be broken up

use bevy::{core_pipeline::bloom::BloomSettings, prelude::*, render::camera::Projection, window::PrimaryWindow};
use bevy_rapier3d::prelude::*;
use bevy_renet::renet::{transport::NetcodeClientTransport, RenetClient};
use cosmos_core::{
    block::Block,
    ecs::{bundles::CosmosPbrBundle, NeedsDespawned},
    entities::player::{render_distance::RenderDistance, Player},
    events::{block_events::BlockChangedEvent, structure::change_pilot_event::ChangePilotEvent},
    inventory::Inventory,
    netty::{
        client_reliable_messages::ClientReliableMessages, cosmos_encoder, netty_rigidbody::NettyRigidBody,
        server_reliable_messages::ServerReliableMessages, server_unreliable_messages::ServerUnreliableMessages, NettyChannelClient,
        NettyChannelServer,
    },
    persistence::LoadingDistance,
    physics::{
        location::{add_previous_location, handle_child_syncing, Location, SYSTEM_SECTORS},
        player_world::PlayerWorld,
    },
    registry::Registry,
    structure::{
        chunk::Chunk,
        planet::{biosphere::BiosphereMarker, planet_builder::TPlanetBuilder},
        ship::{pilot::Pilot, ship_builder::TShipBuilder, Ship},
        ChunkInitEvent, Structure,
    },
};

use crate::{
    camera::camera_controller::CameraHelper,
    events::ship::set_ship_event::SetShipMovementEvent,
    netty::{
        flags::LocalPlayer,
        lobby::{ClientLobby, PlayerInfo},
        mapping::NetworkMapping,
    },
    rendering::MainCamera,
    state::game_state::GameState,
    structure::{planet::client_planet_builder::ClientPlanetBuilder, ship::client_ship_builder::ClientShipBuilder},
    ui::crosshair::CrosshairOffset,
};

#[derive(Component)]
struct LastRotation(Quat);

fn insert_last_rotation(mut commands: Commands, query: Query<Entity, Added<Structure>>) {
    for ent in query.iter() {
        commands.entity(ent).insert(LastRotation(Quat::IDENTITY));
    }
}

fn update_crosshair(
    mut query: Query<(&Pilot, &mut LastRotation, &Transform), (With<Ship>, Changed<Transform>)>,
    local_player_query: Query<(), With<LocalPlayer>>,
    camera_query: Query<(Entity, &Camera), With<MainCamera>>,
    transform_query: Query<&GlobalTransform>,
    mut crosshair_offset: ResMut<CrosshairOffset>,
    primary_query: Query<&Window, With<PrimaryWindow>>,
) {
    for (pilot, mut last_rotation, transform) in query.iter_mut() {
        if local_player_query.contains(pilot.entity) {
            let (cam_entity, camera) = camera_query.get_single().unwrap();

            let cam_global = transform_query.get(cam_entity).unwrap();

            let primary = primary_query.get_single().expect("Missing primary window");

            if let Some(mut pos_on_screen) = camera.world_to_viewport(
                cam_global,
                last_rotation.0.mul_vec3(Vec3::new(0.0, 0.0, -1.0)) + cam_global.translation(),
            ) {
                pos_on_screen -= Vec2::new(primary.width() / 2.0, primary.height() / 2.0);

                crosshair_offset.x += pos_on_screen.x;
                crosshair_offset.y += pos_on_screen.y;
            }

            last_rotation.0 = transform.rotation;
        }
    }
}

#[derive(Resource, Debug, Default)]
struct RequestedEntities {
    entities: Vec<(Entity, f32)>,
}

#[derive(Component, Debug, Clone, Copy, Eq, PartialEq, PartialOrd, Ord)]
pub struct NetworkTick(pub u64);

#[derive(Debug, Component, Deref)]
struct LerpTowards(NettyRigidBody);

fn lerp_towards(mut query: Query<(&LerpTowards, &mut Location, &mut Transform, &mut Velocity)>) {
    for (lerp_towards, mut location, mut transform, mut velocity) in query.iter_mut() {
        if lerp_towards.location.distance_sqrd(&location) > 100.0 {
            location.set_from(&lerp_towards.location);
        } else {
            let lerpped_loc = *location + (location.relative_coords_to(&lerp_towards.location)) * 0.1;

            location.set_from(&lerpped_loc);
        }

        transform.rotation = //lerp_towards.rotation;
            transform.rotation.lerp(lerp_towards.rotation, 0.1);

        velocity.linvel = lerp_towards.body_vel.linvel.into();
        // velocity
        //     .linvel
        //     .lerp(lerp_towards.body_vel.linvel.into(), 0.1);
        velocity.angvel = lerp_towards.body_vel.angvel.into();
        // velocity
        //     .angvel
        //     .lerp(lerp_towards.body_vel.angvel.into(), 0.1);
    }
}

fn client_sync_players(
    mut commands: Commands,
    mut meshes: ResMut<Assets<Mesh>>,
    mut client: ResMut<RenetClient>,
    transport: Res<NetcodeClientTransport>,
    mut lobby: ResMut<ClientLobby>,
    mut network_mapping: ResMut<NetworkMapping>,
    mut set_chunk_event_writer: EventWriter<ChunkInitEvent>,
    mut block_change_event_writer: EventWriter<BlockChangedEvent>,
<<<<<<< HEAD
    query_player: Query<&Player>,
    mut query_body: Query<(Option<&Location>, Option<&Transform>, Option<&Velocity>, Option<&mut NetworkTick>), Without<LocalPlayer>>,
=======
    (query_player, parent_query): (Query<&Player>, Query<&Parent>),
    mut query_body: Query<
        (
            Option<&mut Location>,
            Option<&mut Transform>,
            Option<&Velocity>,
            Option<&mut NetworkTick>,
            Option<&mut LerpTowards>,
        ),
        Without<LocalPlayer>,
    >,
>>>>>>> 8a5ad959
    mut query_structure: Query<&mut Structure>,
    blocks: Res<Registry<Block>>,
    mut pilot_change_event_writer: EventWriter<ChangePilotEvent>,
    mut set_ship_movement_event: EventWriter<SetShipMovementEvent>,
    mut requested_entities: ResMut<RequestedEntities>,
    time: Res<Time>,
) {
    let client_id = transport.client_id();

    let mut new_entities = Vec::with_capacity(requested_entities.entities.len());

    for ent in requested_entities.entities.iter_mut() {
        ent.1 += time.delta_seconds();
        if ent.1 < 10.0 {
            new_entities.push(*ent);
        }
    }

    requested_entities.entities = new_entities;

    while let Some(message) = client.receive_message(NettyChannelServer::Unreliable) {
        let msg: ServerUnreliableMessages = cosmos_encoder::deserialize(&message).unwrap();

        match msg {
            ServerUnreliableMessages::BulkBodies { bodies, time_stamp } => {
                for (server_entity, body) in bodies.iter() {
                    if let Some(entity) = network_mapping.client_from_server(server_entity) {
<<<<<<< HEAD
                        if let Ok((location, transform, velocity, net_tick)) = query_body.get_mut(entity) {
=======
                        if let Ok((location, transform, velocity, net_tick, lerp_towards)) =
                            query_body.get_mut(entity)
                        {
>>>>>>> 8a5ad959
                            if let Some(mut net_tick) = net_tick {
                                if net_tick.0 >= time_stamp {
                                    // Received position packet for previous time, disregard.
                                    continue;
                                } else {
                                    net_tick.0 = time_stamp;
                                }
                            } else {
                                commands.entity(entity).insert(NetworkTick(time_stamp));
                            }

                            if location.is_some() && transform.is_some() && velocity.is_some() {
                                if let Some(mut lerp_towards) = lerp_towards {
                                    lerp_towards.0 = *body;
                                } else {
                                    commands.entity(entity).insert(LerpTowards(*body));
                                }
                            } else {
<<<<<<< HEAD
                                commands.entity(entity).insert((body.location, body.create_velocity()));
=======
                                commands.entity(entity).insert((
                                    body.location,
                                    body.create_velocity(),
                                    LerpTowards(*body),
                                ));
>>>>>>> 8a5ad959
                            }
                        }
                    } else if !requested_entities.entities.iter().any(|x| x.0 == *server_entity) {
                        requested_entities.entities.push((*server_entity, 0.0));

                        println!("Requesting entity {}!", server_entity.index());

                        client.send_message(
                            NettyChannelClient::Reliable,
                            cosmos_encoder::serialize(&ClientReliableMessages::RequestEntityData { entity: *server_entity }),
                        );
                    }
                }
            }
            ServerUnreliableMessages::SetMovement { movement, ship_entity } => {
                set_ship_movement_event.send(SetShipMovementEvent {
                    ship_entity,
                    ship_movement: movement,
                });
            }
        }
    }

    while let Some(message) = client.receive_message(NettyChannelServer::Reliable) {
        let msg: ServerReliableMessages = cosmos_encoder::deserialize(&message).unwrap();

        match msg {
            ServerReliableMessages::PlayerCreate {
                mut body,
                id,
                entity: server_entity,
                name,
                inventory_serialized,
                render_distance: _,
            } => {
                // Prevents creation of duplicate players
                if lobby.players.contains_key(&id) {
                    println!("WARNING - DUPLICATE PLAYER RECEIVED {id}");
                    break;
                }

                println!("Player {} ({}) connected!", name.as_str(), id);

                let mut entity_cmds = commands.spawn_empty();

                let inventory: Inventory = cosmos_encoder::deserialize(&inventory_serialized).unwrap();

                // This should be set via the server, but just in case,
                // this will avoid any position mismatching
                body.location.last_transform_loc = Some(body.location.local);

                entity_cmds.insert((
<<<<<<< HEAD
                    PbrBundle {
                        transform: Transform::with_rotation(Transform::from_translation(body.location.local), body.rotation),
=======
                    CosmosPbrBundle {
                        location: body.location,
                        rotation: body.rotation.into(),
>>>>>>> 8a5ad959
                        mesh: meshes.add(shape::Capsule::default().into()),
                        ..default()
                    },
                    Collider::capsule_y(0.5, 0.25),
                    LockedAxes::ROTATION_LOCKED,
                    RigidBody::Dynamic,
                    body.create_velocity(),
                    Player::new(name, id),
                    ReadMassProperties::default(),
                    Ccd::enabled(),
                    ActiveEvents::COLLISION_EVENTS,
                    inventory,
                ));

                let client_entity = entity_cmds.id();

                let player_info = PlayerInfo {
                    server_entity,
                    client_entity,
                };

                lobby.players.insert(id, player_info);
                network_mapping.add_mapping(client_entity, server_entity);

                println!(
                    "Linking player (client {} to server {})",
                    client_entity.index(),
                    server_entity.index()
                );

                if client_id == id {
                    entity_cmds
                        .insert(LocalPlayer)
                        .insert(RenderDistance::default())
                        .with_children(|parent| {
                            parent.spawn((
                                Camera3dBundle {
                                    camera: Camera {
                                        hdr: true,
                                        ..Default::default()
                                    },
                                    transform: Transform::from_xyz(0.0, 0.75, 0.0),
                                    projection: Projection::from(PerspectiveProjection {
                                        fov: (90.0 / 360.0) * (std::f32::consts::PI * 2.0),
                                        ..default()
                                    }),
                                    ..default()
                                },
                                BloomSettings { ..Default::default() },
                                CameraHelper::default(),
                                MainCamera,
                                // No double UI rendering
                                UiCameraConfig { show_ui: false },
                            ));
                        });

                    commands.spawn((
                        PlayerWorld { player: client_entity },
                        body.location,
                        PhysicsWorld {
                            world_id: DEFAULT_WORLD_ID,
                        },
                    ));
                }
            }
            ServerReliableMessages::PlayerRemove { id } => {
                if let Some(PlayerInfo {
                    client_entity,
                    server_entity: _,
                }) = lobby.players.remove(&id)
                {
                    if let Some(mut entity) = commands.get_entity(client_entity) {
                        if let Ok(player) = query_player.get(client_entity) {
                            println!("Player {} ({id}) disconnected", player.name());
                        }

                        entity.insert(NeedsDespawned);
                    }
                }
            }
            // This could cause issues in the future if a client receives a planet's position first then this packet.
            // Please restructure this + the ship to use the new requesting system.
            ServerReliableMessages::Planet {
                entity: server_entity,
                length,
                height,
                width,
                planet,
                biosphere,
                location,
            } => {
                if network_mapping.contains_server_entity(server_entity) {
                    println!("Got duplicate planet! Is the server lagging?");
                    break;
                }

                let mut entity_cmds = commands.spawn_empty();
                let mut structure = Structure::new(width as usize, height as usize, length as usize);

                let builder = ClientPlanetBuilder::default();
                builder.insert_planet(&mut entity_cmds, location, &mut structure, planet);

                entity_cmds.insert((structure, BiosphereMarker::new(biosphere)));

                let entity = entity_cmds.id();

                network_mapping.add_mapping(entity, server_entity);
            }
            ServerReliableMessages::Ship {
                entity: server_entity,
                body,
                width,
                height,
                length,
                chunks_needed,
            } => {
                if network_mapping.contains_server_entity(server_entity) {
                    println!("Got duplicate ship! Is the server lagging?");
                    break;
                }

                let mut entity_cmds = commands.spawn_empty();
                let mut structure = Structure::new(width as usize, height as usize, length as usize);

                let builder = ClientShipBuilder::default();
                builder.insert_ship(&mut entity_cmds, body.location, body.create_velocity(), &mut structure);

                entity_cmds.insert((structure, chunks_needed));

                let entity = entity_cmds.id();

                network_mapping.add_mapping(entity, server_entity);

                client.send_message(
                    NettyChannelClient::Reliable,
                    cosmos_encoder::serialize(&ClientReliableMessages::PilotQuery {
                        ship_entity: server_entity,
                    }),
                );
            }
            ServerReliableMessages::ChunkData {
                structure_entity: server_structure_entity,
                serialized_chunk,
            } => {
                if let Some(s_entity) = network_mapping.client_from_server(&server_structure_entity) {
                    if let Ok(mut structure) = query_structure.get_mut(s_entity) {
                        let chunk: Chunk = cosmos_encoder::deserialize(&serialized_chunk).expect("Unable to deserialize chunk from server");

                        let (x, y, z) = (chunk.structure_x(), chunk.structure_y(), chunk.structure_z());

                        structure.set_chunk(chunk);

                        set_chunk_event_writer.send(ChunkInitEvent {
                            x,
                            y,
                            z,
                            structure_entity: s_entity,
                        });
                    }
                }
            }
            ServerReliableMessages::EmptyChunk {
                structure_entity,
                cx,
                cy,
                cz,
            } => {
                if let Some(s_entity) = network_mapping.client_from_server(&structure_entity) {
                    if let Ok(mut structure) = query_structure.get_mut(s_entity) {
                        structure.set_to_empty_chunk(cx as usize, cy as usize, cz as usize);

                        set_chunk_event_writer.send(ChunkInitEvent {
                            x: cx as usize,
                            y: cy as usize,
                            z: cz as usize,
                            structure_entity: s_entity,
                        });
                    }
                }
            }
            ServerReliableMessages::StructureRemove { entity: server_entity } => {
                if let Some(entity) = network_mapping.client_from_server(&server_entity) {
                    commands.entity(entity).insert(NeedsDespawned);
                }
            }
            ServerReliableMessages::MOTD { motd } => {
                println!("Server MOTD: {motd}");
            }
            ServerReliableMessages::BlockChange {
                blocks_changed_packet,
                structure_entity,
            } => {
                // Sometimes you'll get block updates for structures that don't exist
                if let Some(client_ent) = network_mapping.client_from_server(&structure_entity) {
                    if let Ok(mut structure) = query_structure.get_mut(client_ent) {
                        for block_changed in blocks_changed_packet.0 {
                            structure.set_block_at(
                                block_changed.x as usize,
                                block_changed.y as usize,
                                block_changed.z as usize,
                                blocks.from_numeric_id(block_changed.block_id),
                                block_changed.block_up,
                                &blocks,
                                Some(&mut block_change_event_writer),
                            );
                        }
                    }
                }
            }
            ServerReliableMessages::PilotChange {
                structure_entity,
                pilot_entity,
            } => {
                let pilot_entity = if let Some(pilot_entity) = pilot_entity {
                    if let Some(mapping) = network_mapping.client_from_server(&pilot_entity) {
                        Some(mapping)
                    } else {
                        warn!("Server mapping missing for pilot!");
                        None
                    }
                } else {
                    None
                };

                let Some(structure_entity) = network_mapping.client_from_server(&structure_entity) else {
                    continue;
                };

                pilot_change_event_writer.send(ChangePilotEvent {
                    structure_entity,
                    pilot_entity,
                });
            }
            ServerReliableMessages::EntityInventory {
                serialized_inventory,
                owner,
            } => {
                if let Some(client_entity) = network_mapping.client_from_server(&owner) {
                    let inventory: Inventory = cosmos_encoder::deserialize(&serialized_inventory).unwrap();

                    commands.entity(client_entity).insert(inventory);
                } else {
                    eprintln!("Error: unrecognized entity {} received from server!", owner.index());
                }
            }
            ServerReliableMessages::Star { entity, star } => {
                if let Some(client_entity) = network_mapping.client_from_server(&entity) {
                    commands
                        .entity(client_entity)
                        .insert((star, LoadingDistance::new(SYSTEM_SECTORS / 2, SYSTEM_SECTORS / 2)));
                } else {
                    network_mapping.add_mapping(
                        commands
                            .spawn((star, LoadingDistance::new(SYSTEM_SECTORS / 2, SYSTEM_SECTORS / 2)))
                            .id(),
                        entity,
                    );
                }
            }
            ServerReliableMessages::PlayerLeaveShip { player_entity } => {
                if let Some(player_entity) = network_mapping.client_from_server(&player_entity) {
                    if let Some(mut ecmds) = commands.get_entity(player_entity) {
                        let Ok(parent) = parent_query.get(player_entity) else {
                            continue;
                        };

                        ecmds.remove_parent();

                        let Ok(Some(ship_trans)) = query_body
                            .get(parent.get())
                            .map(|x| x.1.cloned()) else {
                            continue;
                        };

                        let ship_translation = ship_trans.translation;

                        if let Ok((Some(mut loc), Some(mut trans))) =
                            query_body.get_mut(player_entity).map(|x| (x.0, x.1))
                        {
                            let cur_trans = trans.translation;

                            trans.translation = cur_trans + ship_translation;

                            loc.last_transform_loc = Some(trans.translation);
                        }
                    }
                }
            }
            ServerReliableMessages::PlayerJoinShip {
                player_entity,
                ship_entity,
            } => {
                if let Some(player_entity) = network_mapping.client_from_server(&player_entity) {
                    if let Some(mut ecmds) = commands.get_entity(player_entity) {
                        if let Some(ship_entity) = network_mapping.client_from_server(&ship_entity)
                        {
                            ecmds.set_parent(ship_entity);

                            let Ok(Some(ship_loc)) = query_body
                                .get(ship_entity)
                                .map(|x| x.0.cloned()) else {
                                continue;
                            };

                            if let Ok((Some(mut loc), Some(mut trans), _, _, _)) =
                                query_body.get_mut(player_entity)
                            {
                                trans.translation = (*loc - ship_loc).absolute_coords_f32();
                                loc.last_transform_loc = Some(trans.translation);
                            }
                        }
                    }
                }
            }
        }
    }
}

/// Handles any just-added locations that need to sync up to their transforms
fn fix_location(
    mut query: Query<(Entity, &mut Location, Option<&mut Transform>), (Added<Location>, Without<PlayerWorld>, Without<Parent>)>,
    player_worlds: Query<&Location, With<PlayerWorld>>,
    mut commands: Commands,
) {
    for (entity, mut location, transform) in query.iter_mut() {
        match player_worlds.get_single() {
            Ok(loc) => {
                let translation = loc.relative_coords_to(&location);
                if let Some(mut transform) = transform {
                    transform.translation = translation;
                } else {
                    commands
                        .entity(entity)
                        .insert(TransformBundle::from_transform(Transform::from_translation(translation)));
                }
                location.last_transform_loc = Some(translation);
            }
            _ => {
                warn!("Something was added with a location before a player world was registered.")
            }
        }
    }
}

fn sync_transforms_and_locations(
<<<<<<< HEAD
    mut trans_query_no_parent: Query<(&mut Transform, &mut Location), (Without<PlayerWorld>, Without<Parent>)>,
    trans_query_with_parent: Query<(&mut Transform, &mut Location), (Without<PlayerWorld>, With<Parent>)>,
=======
    mut trans_query_no_parent: Query<
        (&mut Transform, &mut Location),
        (Without<PlayerWorld>, Without<Parent>),
    >,
    trans_query_with_parent: Query<&Location, (Without<PlayerWorld>, With<Parent>)>,
>>>>>>> 8a5ad959
    parent_query: Query<&Parent>,
    player_entity_query: Query<Entity, With<LocalPlayer>>,
    mut world_query: Query<(&PlayerWorld, &mut Location)>,
) {
    for (transform, mut location) in trans_query_no_parent.iter_mut() {
        if location.last_transform_loc.is_some() {
            location.apply_updates(transform.translation);
        }
    }

    if let Ok((world, mut world_location)) = world_query.get_single_mut() {
        let mut player_entity = player_entity_query.get(world.player).expect("This player should exist.");

        while let Ok(parent) = parent_query.get(player_entity) {
            let parent_entity = parent.get();
            if trans_query_no_parent.contains(parent_entity) {
                player_entity = parent.get();
            } else {
                break;
            }
        }

        let location = trans_query_no_parent
            .get(player_entity)
            .map(|x| x.1)
            .or_else(|_| match trans_query_with_parent.get(player_entity) {
                Ok(loc) => Ok(loc),
                Err(x) => Err(x),
            })
            .expect("The above loop guarantees this is valid");

        world_location.set_from(location);

        // Update transforms of objects within this world.
        for (mut transform, mut location) in trans_query_no_parent.iter_mut() {
            let trans = world_location.relative_coords_to(&location);
            transform.translation = trans;
            location.last_transform_loc = Some(trans);
        }
    }
}

pub(super) fn register(app: &mut App) {
    app.insert_resource(RequestedEntities::default())
        .add_systems((update_crosshair, insert_last_rotation))
        .add_system(client_sync_players.run_if(in_state(GameState::Playing).or_else(in_state(GameState::LoadingWorld))))
        .add_systems(
            (
                fix_location.before(client_sync_players),
                lerp_towards.after(client_sync_players),
                sync_transforms_and_locations,
                handle_child_syncing,
                add_previous_location,
            )
                .chain()
                .in_set(OnUpdate(GameState::Playing)),
        );
}<|MERGE_RESOLUTION|>--- conflicted
+++ resolved
@@ -128,10 +128,6 @@
     mut network_mapping: ResMut<NetworkMapping>,
     mut set_chunk_event_writer: EventWriter<ChunkInitEvent>,
     mut block_change_event_writer: EventWriter<BlockChangedEvent>,
-<<<<<<< HEAD
-    query_player: Query<&Player>,
-    mut query_body: Query<(Option<&Location>, Option<&Transform>, Option<&Velocity>, Option<&mut NetworkTick>), Without<LocalPlayer>>,
-=======
     (query_player, parent_query): (Query<&Player>, Query<&Parent>),
     mut query_body: Query<
         (
@@ -143,7 +139,6 @@
         ),
         Without<LocalPlayer>,
     >,
->>>>>>> 8a5ad959
     mut query_structure: Query<&mut Structure>,
     blocks: Res<Registry<Block>>,
     mut pilot_change_event_writer: EventWriter<ChangePilotEvent>,
@@ -171,13 +166,7 @@
             ServerUnreliableMessages::BulkBodies { bodies, time_stamp } => {
                 for (server_entity, body) in bodies.iter() {
                     if let Some(entity) = network_mapping.client_from_server(server_entity) {
-<<<<<<< HEAD
-                        if let Ok((location, transform, velocity, net_tick)) = query_body.get_mut(entity) {
-=======
-                        if let Ok((location, transform, velocity, net_tick, lerp_towards)) =
-                            query_body.get_mut(entity)
-                        {
->>>>>>> 8a5ad959
+                        if let Ok((location, transform, velocity, net_tick, lerp_towards)) = query_body.get_mut(entity) {
                             if let Some(mut net_tick) = net_tick {
                                 if net_tick.0 >= time_stamp {
                                     // Received position packet for previous time, disregard.
@@ -196,15 +185,9 @@
                                     commands.entity(entity).insert(LerpTowards(*body));
                                 }
                             } else {
-<<<<<<< HEAD
-                                commands.entity(entity).insert((body.location, body.create_velocity()));
-=======
-                                commands.entity(entity).insert((
-                                    body.location,
-                                    body.create_velocity(),
-                                    LerpTowards(*body),
-                                ));
->>>>>>> 8a5ad959
+                                commands
+                                    .entity(entity)
+                                    .insert((body.location, body.create_velocity(), LerpTowards(*body)));
                             }
                         }
                     } else if !requested_entities.entities.iter().any(|x| x.0 == *server_entity) {
@@ -257,14 +240,9 @@
                 body.location.last_transform_loc = Some(body.location.local);
 
                 entity_cmds.insert((
-<<<<<<< HEAD
-                    PbrBundle {
-                        transform: Transform::with_rotation(Transform::from_translation(body.location.local), body.rotation),
-=======
                     CosmosPbrBundle {
                         location: body.location,
                         rotation: body.rotation.into(),
->>>>>>> 8a5ad959
                         mesh: meshes.add(shape::Capsule::default().into()),
                         ..default()
                     },
@@ -541,9 +519,7 @@
 
                         let ship_translation = ship_trans.translation;
 
-                        if let Ok((Some(mut loc), Some(mut trans))) =
-                            query_body.get_mut(player_entity).map(|x| (x.0, x.1))
-                        {
+                        if let Ok((Some(mut loc), Some(mut trans))) = query_body.get_mut(player_entity).map(|x| (x.0, x.1)) {
                             let cur_trans = trans.translation;
 
                             trans.translation = cur_trans + ship_translation;
@@ -559,8 +535,7 @@
             } => {
                 if let Some(player_entity) = network_mapping.client_from_server(&player_entity) {
                     if let Some(mut ecmds) = commands.get_entity(player_entity) {
-                        if let Some(ship_entity) = network_mapping.client_from_server(&ship_entity)
-                        {
+                        if let Some(ship_entity) = network_mapping.client_from_server(&ship_entity) {
                             ecmds.set_parent(ship_entity);
 
                             let Ok(Some(ship_loc)) = query_body
@@ -569,9 +544,7 @@
                                 continue;
                             };
 
-                            if let Ok((Some(mut loc), Some(mut trans), _, _, _)) =
-                                query_body.get_mut(player_entity)
-                            {
+                            if let Ok((Some(mut loc), Some(mut trans), _, _, _)) = query_body.get_mut(player_entity) {
                                 trans.translation = (*loc - ship_loc).absolute_coords_f32();
                                 loc.last_transform_loc = Some(trans.translation);
                             }
@@ -610,16 +583,8 @@
 }
 
 fn sync_transforms_and_locations(
-<<<<<<< HEAD
     mut trans_query_no_parent: Query<(&mut Transform, &mut Location), (Without<PlayerWorld>, Without<Parent>)>,
-    trans_query_with_parent: Query<(&mut Transform, &mut Location), (Without<PlayerWorld>, With<Parent>)>,
-=======
-    mut trans_query_no_parent: Query<
-        (&mut Transform, &mut Location),
-        (Without<PlayerWorld>, Without<Parent>),
-    >,
     trans_query_with_parent: Query<&Location, (Without<PlayerWorld>, With<Parent>)>,
->>>>>>> 8a5ad959
     parent_query: Query<&Parent>,
     player_entity_query: Query<Entity, With<LocalPlayer>>,
     mut world_query: Query<(&PlayerWorld, &mut Location)>,

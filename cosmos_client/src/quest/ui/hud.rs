--- conflicted
+++ resolved
@@ -40,8 +40,6 @@
     if (removed_active_quest.read().next().is_some() || !q_changed_active_quest.is_empty())
         && let Ok(ent) = q_display.single()
     {
-<<<<<<< HEAD
-=======
         if let Ok(displayed_ongoing) = q_displayed_ongoing_quest.single() {
             if let Ok((ongoing_quests, active_quest)) = q_changed_active_quest.single() {
                 if let Some(ongoing_quest) = ongoing_quests.from_id(&active_quest.0) {
@@ -52,7 +50,6 @@
                 }
             }
         }
->>>>>>> 2b50292a
         commands.entity(ent).insert(NeedsDespawned);
     }
 

--- conflicted
+++ resolved
@@ -343,11 +343,8 @@
     structure_renderer::register(&mut app);
     lang::register(&mut app);
     structure::register(&mut app);
-<<<<<<< HEAD
     block::register(&mut app);
-=======
     projectiles::register(&mut app);
->>>>>>> 7e0070b9
 
     app.run();
 }
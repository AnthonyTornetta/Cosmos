--- conflicted
+++ resolved
@@ -248,12 +248,8 @@
     event_writer.send(AddMaterialEvent {
         entity: to_create,
         add_material_id: mat_id,
-<<<<<<< HEAD
         texture_dimensions_index: image_index.dimension_index,
-        material_type: MaterialType::Unlit,
-=======
         material_type: MaterialType::Illuminated,
->>>>>>> 794a8778
     });
 }
 
@@ -364,12 +360,8 @@
     event_writer.send(AddMaterialEvent {
         entity: to_create,
         add_material_id: mat_id,
-<<<<<<< HEAD
         texture_dimensions_index,
-        material_type: MaterialType::Unlit,
-=======
         material_type: MaterialType::Illuminated,
->>>>>>> 794a8778
     });
 
     true

--- conflicted
+++ resolved
@@ -382,12 +382,5 @@
             block_update_system.run_in_bevy_state(playing_state),
         )
         .add_system_set(SystemSet::on_update(playing_state).with_system(structure_loaded_event))
-<<<<<<< HEAD
-        .register_inspectable::<LaserCannonSystem>();
-}
-=======
-        // .add_system_set(SystemSet::on_update(playing_state).with_system(update_laser))
         .register_type::<LaserCannonSystem>();
-}
-//
->>>>>>> d816a272
+}
--- conflicted
+++ resolved
@@ -8,11 +8,7 @@
     structure::{coordinates::BlockCoordinate, structure_block::StructureBlock, Structure},
 };
 
-<<<<<<< HEAD
 use super::{block_events::BlockEventsSet, ALL_BLOCK_FACES};
-=======
-use super::block_face::ALL_BLOCK_FACES;
->>>>>>> 794a8778
 
 #[derive(Debug, Clone, Copy, Event, PartialEq, Eq)]
 /// This event is sent whenever an adjacent block is changed

--- conflicted
+++ resolved
@@ -127,24 +127,29 @@
     );
 
     blocks.register(
-<<<<<<< HEAD
-        BlockBuilder::new("cosmos:molten_stone".to_owned(), 10.0)
-=======
         BlockBuilder::new("cosmos:ice".to_owned(), 2.0)
->>>>>>> 5def24a8
             .add_property(BlockProperty::Opaque)
             .add_property(BlockProperty::Full)
             .create(),
     );
 
     blocks.register(
-<<<<<<< HEAD
+        BlockBuilder::new("cosmos:molten_stone".to_owned(), 10.0)
+            .add_property(BlockProperty::Opaque)
+            .add_property(BlockProperty::Full)
+            .create(),
+    );
+
+    blocks.register(
+        BlockBuilder::new("cosmos:water".to_owned(), 6.0)
+            .add_property(BlockProperty::Opaque)
+            .add_property(BlockProperty::Full)
+            .create(),
+    );
+
+    blocks.register(
         BlockBuilder::new("cosmos:cheese".into(), 10.0)
             .add_property(BlockProperty::Opaque)
-=======
-        BlockBuilder::new("cosmos:water".to_owned(), 6.0)
-            .add_property(BlockProperty::Transparent)
->>>>>>> 5def24a8
             .add_property(BlockProperty::Full)
             .create(),
     );

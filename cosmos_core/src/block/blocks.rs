--- conflicted
+++ resolved
@@ -60,11 +60,7 @@
     );
 
     blocks.register(
-<<<<<<< HEAD
-        BlockBuilder::new("cosmos:ship_core".into(), 0.3)
-=======
         BlockBuilder::new("cosmos:ship_core".into(), 2.0)
->>>>>>> 7e0070b9
             .add_property(BlockProperty::Opaque)
             .add_property(BlockProperty::Full)
             .add_property(BlockProperty::ShipOnly)
@@ -73,11 +69,7 @@
     );
 
     blocks.register(
-<<<<<<< HEAD
-        BlockBuilder::new("cosmos:energy_cell".to_owned(), 0.3)
-=======
         BlockBuilder::new("cosmos:energy_cell".to_owned(), 2.0)
->>>>>>> 7e0070b9
             .add_property(BlockProperty::Opaque)
             .add_property(BlockProperty::Full)
             .set_all_uvs(36)
@@ -85,11 +77,7 @@
     );
 
     blocks.register(
-<<<<<<< HEAD
-        BlockBuilder::new("cosmos:reactor".to_owned(), 0.3)
-=======
         BlockBuilder::new("cosmos:reactor".to_owned(), 2.0)
->>>>>>> 7e0070b9
             .add_property(BlockProperty::Opaque)
             .add_property(BlockProperty::Full)
             .set_all_uvs(37)
@@ -97,11 +85,7 @@
     );
 
     blocks.register(
-<<<<<<< HEAD
-        BlockBuilder::new("cosmos:laser_cannon".to_owned(), 0.3)
-=======
         BlockBuilder::new("cosmos:laser_cannon".to_owned(), 2.0)
->>>>>>> 7e0070b9
             .add_property(BlockProperty::Opaque)
             .add_property(BlockProperty::Full)
             .set_all_uvs(21)
@@ -121,11 +105,7 @@
     );
 
     blocks.register(
-<<<<<<< HEAD
-        BlockBuilder::new("cosmos:thruster".to_owned(), 0.3)
-=======
         BlockBuilder::new("cosmos:thruster".to_owned(), 2.0)
->>>>>>> 7e0070b9
             .add_property(BlockProperty::Opaque)
             .add_property(BlockProperty::Full)
             .set_all_uvs(28)

//! Blocks are the smallest thing found on any structure

use std::hash::{DefaultHasher, Hash, Hasher};

use bevy::{
    prelude::{App, States},
    reflect::Reflect,
};
use serde::{Deserialize, Serialize};

use crate::registry::identifiable::Identifiable;

use block_face::BlockFace;

pub mod block_builder;
pub mod block_direction;
pub mod block_events;
pub mod block_face;
pub mod block_rotation;
pub mod block_update;
pub mod blocks;
pub mod data;
pub mod multiblock;
<<<<<<< HEAD
=======
pub mod specific_blocks;
pub mod storage;
>>>>>>> 794a8778

#[derive(Reflect, Debug, Eq, PartialEq, Clone, Copy, Hash)]
/// Represents different properties a block can has.
pub enum BlockProperty {
    /// Is this block see-through.
    Transparent,
    /// Does this block always take up the full 1x1x1 space.
    Full,
    /// Does this block not take up any space (such as air).
    Empty,
    /// This block, when placed, should have the front direction facing in a specified direction.
    FaceFront,
    /// This block can be rotated on all axis (such as ramps).
    FullyRotatable,
    /// This block is a fluid.
    Fluid,
}

impl BlockProperty {
    const fn id(&self) -> u8 {
        match *self {
            Self::Transparent => 0b1,
            Self::Full => 0b10,
            Self::Empty => 0b100,
            Self::FaceFront => 0b1000,
            Self::FullyRotatable => 0b10000,
            Self::Fluid => 0b100000,
        }
    }

    /// Creates a property id from a list of block properties
    pub fn create_id(properties: &[Self]) -> u8 {
        let mut res = 0;

        for p in properties {
            res |= p.id();
        }

        res
    }
}

#[derive(Debug, Clone, Serialize, Deserialize, Reflect, Default)]
/// A block is the smallest unit used on a structure.
///
/// A block takes a maximum of 1x1x1 meters of space, but can take up less than that.
pub struct Block {
    property_flags: u8,
    id: u16,
    unlocalized_name: String,
    density: f32,
    hardness: f32,
    /// How resistant this block is to being mined.
    ///
    /// This is (for now) how long it takes 1 mining beam to mine this block in seconds
    mining_resistance: f32,

    connect_to_groups: Vec<ConnectionGroup>,
    connection_groups: Vec<ConnectionGroup>,
}

impl Identifiable for Block {
    #[inline]
    fn id(&self) -> u16 {
        self.id
    }

    fn set_numeric_id(&mut self, id: u16) {
        self.id = id;
    }

    #[inline]
    fn unlocalized_name(&self) -> &str {
        &self.unlocalized_name
    }
}

impl Block {
    /// Creates a block
    ///
    /// * `unlocalized_name` This should be unique for that block with the following formatting: `mod_id:block_identifier`. Such as: `cosmos:laser_cannon`
    pub fn new(
        properties: &[BlockProperty],
        id: u16,
        unlocalized_name: String,
        density: f32,
        hardness: f32,
        mining_resistance: f32,
        connect_to_groups: Vec<ConnectionGroup>,
        connection_groups: Vec<ConnectionGroup>,
    ) -> Self {
        Self {
            property_flags: BlockProperty::create_id(properties),
            id,
            unlocalized_name,
            density,
            hardness,
            mining_resistance,
            connect_to_groups,
            connection_groups,
        }
    }

    /// Returns true if this block should connect to the other block
    pub fn should_connect_with(&self, other: &Self) -> bool {
        self.connect_to_groups.iter().any(|group| other.connection_groups.contains(group))
    }

    #[inline(always)]
    /// Returns true if this block can be seen through
    pub fn is_see_through(&self) -> bool {
        self.is_transparent() || !self.is_full()
    }

    /// Returns true if this block is transparent
    #[inline(always)]
    pub fn is_transparent(&self) -> bool {
        self.property_flags & BlockProperty::Transparent.id() != 0
    }

    /// Returns true if this block takes up the full 1x1x1 meters of space
    #[inline(always)]
    pub fn is_full(&self) -> bool {
        self.property_flags & BlockProperty::Full.id() != 0
    }

    /// Returns true if this block takes up no space
    #[inline(always)]
    pub fn is_empty(&self) -> bool {
        self.property_flags & BlockProperty::Empty.id() != 0
    }

    /// Returns true if this block can have sub-rotations.
    ///
    /// If this is enabled on a full block, instead of sub-rotations the block will
    /// have its front face equal the top face of the block it was placed on.
    #[inline(always)]
    pub fn should_face_front(&self) -> bool {
        self.property_flags & BlockProperty::FaceFront.id() != 0
    }

    /// Returns true if this block can have sub-rotations.
    ///
    /// If this is enabled on a full block, instead of sub-rotations the block will
    /// have its front face equal the top face of the block it was placed on.
    #[inline(always)]
    pub fn is_fully_rotatable(&self) -> bool {
        self.property_flags & BlockProperty::FullyRotatable.id() != 0
    }

    /// Returns the density of this block
    #[inline(always)]
    pub fn density(&self) -> f32 {
        self.density
    }

    /// Returns the hardness of this block (how resistant it is to breaking)
    ///
    /// Air: 0, Leaves: 1, Grass/Dirt: 10, Stone: 50, Hull: 100,
    #[inline(always)]
    pub fn hardness(&self) -> f32 {
        self.hardness
    }

    /// How resistant this block is to being mined.
    ///
    /// This is (for now) how long it takes 1 mining beam to mine this block in seconds
    #[inline(always)]
    pub fn mining_resistance(&self) -> f32 {
        self.mining_resistance
    }

    /// If the block's [`Self::mining_resistance`] is `f32::INFINITY` this will be false
    #[inline(always)]
    pub fn can_be_mined(&self) -> bool {
        self.mining_resistance != f32::INFINITY
    }

    #[inline(always)]
    /// Returns true if this block is a fluid
    pub fn is_fluid(&self) -> bool {
        self.property_flags & BlockProperty::Fluid.id() != 0
    }
}

impl PartialEq for Block {
    #[inline(always)]
    fn eq(&self, other: &Self) -> bool {
        self.id == other.id
    }
}

#[derive(Clone, Serialize, Deserialize, Debug, Eq, Reflect)]
/// This is how you signify which blocks should connect to which other blocks.
///
/// For example, wires will connect to anything with the group "cosmos:uses_logic".
pub struct ConnectionGroup {
    unlocalized_name: String,
    hash: u64,
}

// This should be super quick because of how often it will happen
impl PartialEq for ConnectionGroup {
    #[inline(always)]
    fn eq(&self, other: &Self) -> bool {
        self.hash == other.hash
    }
}

impl Hash for ConnectionGroup {
    fn hash<H: Hasher>(&self, state: &mut H) {
        state.write_u64(self.hash)
    }
}

impl ConnectionGroup {
    /// Creates a connection group from this unlocalized name.
    pub fn new(unlocalized_name: impl Into<String>) -> Self {
        let unlocalized_name = unlocalized_name.into();
        let mut hasher = DefaultHasher::default();
        unlocalized_name.hash(&mut hasher);
        let hash = hasher.finish();

        Self { unlocalized_name, hash }
    }
}

impl From<&str> for ConnectionGroup {
    fn from(value: &str) -> Self {
        Self::new(value)
    }
}

pub(super) fn register<T: States + Clone + Copy>(
    app: &mut App,
    pre_loading_state: T,
    loading_state: T,
    post_loading_state: T,
    playing_state: T,
) {
    blocks::register(app, pre_loading_state, loading_state, post_loading_state);
    block_events::register(app);
    multiblock::register(app, post_loading_state, playing_state);
    block_update::register(app);
<<<<<<< HEAD
    gravity_well::register(app);
=======
    storage::register(app);
    specific_blocks::register(app, post_loading_state);
>>>>>>> 794a8778
    data::register(app);

    app.register_type::<BlockFace>();
}<|MERGE_RESOLUTION|>--- conflicted
+++ resolved
@@ -21,11 +21,8 @@
 pub mod blocks;
 pub mod data;
 pub mod multiblock;
-<<<<<<< HEAD
-=======
 pub mod specific_blocks;
 pub mod storage;
->>>>>>> 794a8778
 
 #[derive(Reflect, Debug, Eq, PartialEq, Clone, Copy, Hash)]
 /// Represents different properties a block can has.
@@ -270,12 +267,9 @@
     block_events::register(app);
     multiblock::register(app, post_loading_state, playing_state);
     block_update::register(app);
-<<<<<<< HEAD
     gravity_well::register(app);
-=======
     storage::register(app);
     specific_blocks::register(app, post_loading_state);
->>>>>>> 794a8778
     data::register(app);
 
     app.register_type::<BlockFace>();

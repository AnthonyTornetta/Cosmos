--- conflicted
+++ resolved
@@ -7,11 +7,7 @@
 use bevy_rapier3d::prelude::RapierPhysicsPlugin;
 
 use crate::physics::collision_handling::CosmosPhysicsFilter;
-<<<<<<< HEAD
-use crate::{block, economy, ecs, inventory, netty, persistence, projectiles, shop, universe, wires};
-=======
-use crate::{block, economy, ecs, fluid, inventory, netty, persistence, projectiles, shop, universe};
->>>>>>> 5720e3ca
+use crate::{block, economy, ecs, fluid, inventory, netty, persistence, projectiles, shop, universe, wires};
 use crate::{blockitems, structure};
 use crate::{events, loader};
 use crate::{item, physics};
@@ -96,11 +92,8 @@
         netty::register(app);
         economy::register(app);
         shop::register(app);
-<<<<<<< HEAD
         wires::register(app, self.post_loading_state, self.playing_state);
-=======
         fluid::register(app);
->>>>>>> 5720e3ca
     }
 }
 
